// RUN: %target-swift-ide-test -dump-importer-lookup-table -source-filename %s -import-objc-header %S/Inputs/swift_name_objc.h > %t.log 2>&1
// RUN: FileCheck %s < %t.log

<<<<<<< HEAD
=======
// RUN: %target-swift-ide-test -dump-importer-lookup-table -source-filename %s -import-objc-header %S/Inputs/swift_name_objc.h -enable-omit-needless-words -enable-strip-ns-prefix > %t-omit-needless-words.log 2>&1
// RUN: FileCheck -check-prefix=CHECK-OMIT-NEEDLESS-WORDS %s < %t-omit-needless-words.log

>>>>>>> 5869d049
// REQUIRES: objc_interop

// CHECK-LABEL: <<Foundation lookup table>>
// CHECK:   NSTimeIntervalSince1970:
// CHECK:     TU: Macro
// CHECK: Categories:{{.*}}NSValue(NSValueCreation){{.*}}

// CHECK-LABEL: <<ObjectiveC lookup table>>
// CHECK-NEXT: Base name -> entry mappings:
// CHECK-NOT: lookup table
// CHECK:   NSObject:
// CHECK-NEXT:     TU: NSObject
// CHECK-NEXT:   NSObjectProtocol:
// CHECK-NEXT:     TU: NSObject

// CHECK-LABEL: <<Bridging header lookup table>>
// CHECK-NEXT:      Base name -> entry mappings:
// CHECK-NEXT:   CCItem:
// CHECK-NEXT:     TU: CCItemRef
// CHECK-NEXT:   CCItemRef:
// CHECK-NEXT:     TU: CCItemRef
// CHECK-NEXT:   CFTypeRef:
// CHECK-NEXT:     TU: CFTypeRef
// CHECK-NEXT:   NSAccessibility:
// CHECK-NEXT:     TU: NSAccessibility{{$}}
// CHECK-NEXT:   NSError:
// CHECK-NEXT:     TU: NSError
// CHECK-NEXT:   NSErrorImports:
// CHECK-NEXT:     TU: NSErrorImports
// CHECK-NEXT:   SNCollision:
// CHECK-NEXT:     TU: SNCollision{{$}}
// CHECK-NEXT:   SNCollisionProtocol:
// CHECK-NEXT:     TU: SNCollision{{$}}
// CHECK-NEXT:   SomeClass:
// CHECK-NEXT:     TU: SNSomeClass
// CHECK-NEXT:   SomeProtocol:
// CHECK-NEXT:     TU: SNSomeProtocol
// CHECK-NEXT:   UIActionSheet:
// CHECK-NEXT:     TU: UIActionSheet
// CHECK-NEXT:   __CCItem:
// CHECK-NEXT:     TU: __CCItem
// CHECK-NEXT:   __swift:
// CHECK-NEXT:     TU: __swift
// CHECK-NEXT:   accessibilityFloat:
// CHECK-NEXT:     NSAccessibility: -[NSAccessibility accessibilityFloat]
// CHECK-NEXT:   categoryMethodWithX:
// CHECK-NEXT:     SNSomeClass: -[SNSomeClass categoryMethodWithX:y:], -[SNSomeClass categoryMethodWithX:y:z:]
// CHECK-NEXT:   doubleProperty:
// CHECK-NEXT:     SNSomeClass: SNSomeClass.doubleProperty
// CHECK-NEXT:   extensionMethodWithX:
// CHECK-NEXT:     SNSomeClass: -[SNSomeClass extensionMethodWithX:y:]
// CHECK-NEXT:   floatProperty:
// CHECK-NEXT:     SNSomeClass: SNSomeClass.floatProperty
// CHECK-NEXT:   init:
// CHECK-NEXT:     SNSomeClass: -[SNSomeClass initWithFloat:], -[SNSomeClass initWithDefault], +[SNSomeClass someClassWithDouble:], +[SNSomeClass someClassWithTry:], +[SNSomeClass buildWithUnsignedChar:]
// CHECK-NEXT:     UIActionSheet: -[UIActionSheet initWithTitle:delegate:cancelButtonTitle:destructiveButtonTitle:otherButtonTitles:]
// CHECK-NEXT:     NSErrorImports: -[NSErrorImports initAndReturnError:], -[NSErrorImports initWithFloat:error:]
// CHECK-NEXT:   instanceMethodWithX:
// CHECK-NEXT:     SNSomeClass: -[SNSomeClass instanceMethodWithX:Y:Z:]
// CHECK-NEXT:   method:
// CHECK-NEXT:     NSErrorImports: -[NSErrorImports methodAndReturnError:]
// CHECK-NEXT:   methodWith:
// CHECK-NEXT:     NSErrorImports: -[NSErrorImports methodWithFloat:error:]
// CHECK-NEXT:   objectAtIndexedSubscript:
// CHECK-NEXT:     SNSomeClass: -[SNSomeClass objectAtIndexedSubscript:]
// CHECK-NEXT:   optSetter:
// CHECK-NEXT:     SNCollision: SNCollision.optSetter
// CHECK-NEXT:   protoInstanceMethodWithX:
// CHECK-NEXT:     SNSomeProtocol: -[SNSomeProtocol protoInstanceMethodWithX:y:]
// CHECK-NEXT:   reqSetter:
// CHECK-NEXT:     SNCollision: SNCollision.reqSetter
// CHECK-NEXT:   setAccessibilityFloat:
// CHECK-NEXT:     NSAccessibility: -[NSAccessibility setAccessibilityFloat:]
// CHECK-NEXT:   subscript:
// CHECK-NEXT:     SNSomeClass: -[SNSomeClass objectAtIndexedSubscript:]

// CHECK: Categories: SNSomeClass(), SNSomeClass(Category1)

// CHECK-OMIT-NEEDLESS-WORDS-LABEL: <<Foundation lookup table>>
// CHECK-OMIT-NEEDLESS-WORDS:   timeIntervalSince1970:
// CHECK-OMIT-NEEDLESS-WORDS:     TU: Macro

// CHECK-OMIT-NEEDLESS-WORDS: <<ObjectiveC lookup table>>
// CHECK-OMIT-NEEDLESS-WORDS-NOT: lookup table
// CHECK-OMIT-NEEDLESS-WORDS: responds:
// CHECK-OMIT-NEEDLESS-WORDS-NEXT:     -[NSObject respondsToSelector:]

// CHECK-OMIT-NEEDLESS-WORDS: Base name -> entry mappings:
// CHECK-OMIT-NEEDLESS-WORDS:   methodWith:
// CHECK-OMIT-NEEDLESS-WORDS:     NSErrorImports: -[NSErrorImports methodWithFloat:error:]<|MERGE_RESOLUTION|>--- conflicted
+++ resolved
@@ -1,12 +1,9 @@
 // RUN: %target-swift-ide-test -dump-importer-lookup-table -source-filename %s -import-objc-header %S/Inputs/swift_name_objc.h > %t.log 2>&1
 // RUN: FileCheck %s < %t.log
 
-<<<<<<< HEAD
-=======
 // RUN: %target-swift-ide-test -dump-importer-lookup-table -source-filename %s -import-objc-header %S/Inputs/swift_name_objc.h -enable-omit-needless-words -enable-strip-ns-prefix > %t-omit-needless-words.log 2>&1
 // RUN: FileCheck -check-prefix=CHECK-OMIT-NEEDLESS-WORDS %s < %t-omit-needless-words.log
 
->>>>>>> 5869d049
 // REQUIRES: objc_interop
 
 // CHECK-LABEL: <<Foundation lookup table>>
@@ -52,11 +49,11 @@
 // CHECK-NEXT:     TU: __swift
 // CHECK-NEXT:   accessibilityFloat:
 // CHECK-NEXT:     NSAccessibility: -[NSAccessibility accessibilityFloat]
-// CHECK-NEXT:   categoryMethodWithX:
+// CHECK-NEXT:   categoryMethodWith:
 // CHECK-NEXT:     SNSomeClass: -[SNSomeClass categoryMethodWithX:y:], -[SNSomeClass categoryMethodWithX:y:z:]
 // CHECK-NEXT:   doubleProperty:
 // CHECK-NEXT:     SNSomeClass: SNSomeClass.doubleProperty
-// CHECK-NEXT:   extensionMethodWithX:
+// CHECK-NEXT:   extensionMethodWith:
 // CHECK-NEXT:     SNSomeClass: -[SNSomeClass extensionMethodWithX:y:]
 // CHECK-NEXT:   floatProperty:
 // CHECK-NEXT:     SNSomeClass: SNSomeClass.floatProperty
@@ -64,7 +61,7 @@
 // CHECK-NEXT:     SNSomeClass: -[SNSomeClass initWithFloat:], -[SNSomeClass initWithDefault], +[SNSomeClass someClassWithDouble:], +[SNSomeClass someClassWithTry:], +[SNSomeClass buildWithUnsignedChar:]
 // CHECK-NEXT:     UIActionSheet: -[UIActionSheet initWithTitle:delegate:cancelButtonTitle:destructiveButtonTitle:otherButtonTitles:]
 // CHECK-NEXT:     NSErrorImports: -[NSErrorImports initAndReturnError:], -[NSErrorImports initWithFloat:error:]
-// CHECK-NEXT:   instanceMethodWithX:
+// CHECK-NEXT:   instanceMethodWith:
 // CHECK-NEXT:     SNSomeClass: -[SNSomeClass instanceMethodWithX:Y:Z:]
 // CHECK-NEXT:   method:
 // CHECK-NEXT:     NSErrorImports: -[NSErrorImports methodAndReturnError:]
@@ -74,7 +71,7 @@
 // CHECK-NEXT:     SNSomeClass: -[SNSomeClass objectAtIndexedSubscript:]
 // CHECK-NEXT:   optSetter:
 // CHECK-NEXT:     SNCollision: SNCollision.optSetter
-// CHECK-NEXT:   protoInstanceMethodWithX:
+// CHECK-NEXT:   protoInstanceMethodWith:
 // CHECK-NEXT:     SNSomeProtocol: -[SNSomeProtocol protoInstanceMethodWithX:y:]
 // CHECK-NEXT:   reqSetter:
 // CHECK-NEXT:     SNCollision: SNCollision.reqSetter

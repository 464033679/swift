//===--- Map.swift - tests for lazy mapping -------------------------------===//
//
// This source file is part of the Swift.org open source project
//
// Copyright (c) 2014 - 2015 Apple Inc. and the Swift project authors
// Licensed under Apache License v2.0 with Runtime Library Exception
//
// See http://swift.org/LICENSE.txt for license information
// See http://swift.org/CONTRIBUTORS.txt for the list of Swift project authors
//
//===----------------------------------------------------------------------===//
// RUN: %target-run-simple-swift | FileCheck %s
// REQUIRES: executable_test

// Check that the generic parameters are called 'Base' and 'Element'.
protocol TestProtocol1 {}

extension LazyMapGenerator where Base : TestProtocol1, Element : TestProtocol1 {
  var _baseIsTestProtocol1: Bool {
    fatalError("not implemented")
  }
}

extension LazyMapSequence where Base : TestProtocol1, Element : TestProtocol1 {
  var _baseIsTestProtocol1: Bool {
    fatalError("not implemented")
  }
}

extension LazyMapCollection where Base : TestProtocol1, Element : TestProtocol1 {
  var _baseIsTestProtocol1: Bool {
    fatalError("not implemented")
  }
}

// CHECK: testing...
print("testing...")

// Test mapping a collection
// CHECK-NEXT: [6, 9, 12, 15, 18, 21]
let a = Array((2..<8).lazy.map { $0 * 3 })
print(a)

// Test mapping a sequence
let s = a.generate().lazy.map { $0 / 3 }
// CHECK-NEXT: <2, 3, 4, 5, 6, 7>
print("<", terminator: "")
var prefix = ""
for x in s {
  print("\(prefix)\(x)", terminator: "")
  prefix = ", "
}
print(">")

//===--- Avoid creating gratuitously self-destructive sequences ----------===//

// In a naive implementation, mapping over a non-self-destructive
// SequenceType having a reference-semantics GeneratorType produces a
// self-destructive mapped view.  This is technically correct because
// Sequences are allowed to be self-destructive, and theoretically
// every multi-pass SequenceType would be a CollectionType, but Sequences are
// much easier to build than Collections and it would be extremely
// surprising for users if their mappings were not stable.

// A GeneratorType with reference semantics
class Counter : GeneratorType {
  func next() -> Int? {
<<<<<<< HEAD
    let tmp = n; n += 1
    return tmp < end ? tmp : nil
=======
    if n >= end { return nil }
    n += 1
    return n-1
>>>>>>> 4a9a6a20
  }

  init(_ n: Int, _ end: Int) {
    self.n = n
    self.end = end
  }
  
  var n: Int
  var end: Int
}

// A SequenceType with value semantics
struct IntRange : SequenceType {
  func generate() -> Counter {
    return Counter(start, end)
  }
  
  var start: Int
  var end: Int
}


// Make sure we can iterate a mapped view of IntRange without
// consuming it.
let m1 = IntRange(start: 1, end: 5).lazy.map { $0 * 2 }
// CHECK-NEXT: [2, 4, 6, 8]
print(Array(m1))

// A second iteration produces the same result.
// CHECK-NEXT: [2, 4, 6, 8]
print(Array(m1))

// CHECK-NEXT: all done.
print("all done.")<|MERGE_RESOLUTION|>--- conflicted
+++ resolved
@@ -65,21 +65,16 @@
 // A GeneratorType with reference semantics
 class Counter : GeneratorType {
   func next() -> Int? {
-<<<<<<< HEAD
-    let tmp = n; n += 1
-    return tmp < end ? tmp : nil
-=======
     if n >= end { return nil }
     n += 1
     return n-1
->>>>>>> 4a9a6a20
   }
 
   init(_ n: Int, _ end: Int) {
     self.n = n
     self.end = end
   }
-  
+
   var n: Int
   var end: Int
 }
@@ -89,7 +84,7 @@
   func generate() -> Counter {
     return Counter(start, end)
   }
-  
+
   var start: Int
   var end: Int
 }

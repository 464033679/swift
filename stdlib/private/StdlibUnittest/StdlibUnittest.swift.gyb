//===--- StdlibUnittest.swift.gyb -----------------------------*- swift -*-===//
//
// This source file is part of the Swift.org open source project
//
// Copyright (c) 2014 - 2016 Apple Inc. and the Swift project authors
// Licensed under Apache License v2.0 with Runtime Library Exception
//
// See http://swift.org/LICENSE.txt for license information
// See http://swift.org/CONTRIBUTORS.txt for the list of Swift project authors
//
//===----------------------------------------------------------------------===//

import SwiftPrivate
import SwiftPrivatePthreadExtras
import SwiftPrivateDarwinExtras

#if os(OSX) || os(iOS) || os(watchOS) || os(tvOS)
import Darwin
#elseif os(Linux)
import Glibc
#endif

#if _runtime(_ObjC)
import ObjectiveC
#endif

public struct SourceLoc {
  public let file: String
  public let line: UInt
  public let comment: String?

  public init(_ file: String, _ line: UInt, comment: String? = nil) {
    self.file = file
    self.line = line
    self.comment = comment
  }

  public func withCurrentLoc(
      file: String = __FILE__, line: UInt = __LINE__
  ) -> SourceLocStack {
    return SourceLocStack(self).with(SourceLoc(file, line))
  }
}

public struct SourceLocStack {
  let locs: [SourceLoc]

  public init() {
    locs = []
  }

  public init(_ loc: SourceLoc) {
    locs = [ loc ]
  }

  init(_locs: [SourceLoc]) {
    locs = _locs
  }

  var isEmpty: Bool {
    return locs.isEmpty
  }

  public func with(loc: SourceLoc) -> SourceLocStack {
    var locs = self.locs
    locs.append(loc)
    return SourceLocStack(_locs: locs)
  }

  public func pushIf(
    showFrame: Bool, file: String, line: UInt
  ) -> SourceLocStack {
    return showFrame ? self.with(SourceLoc(file, line)) : self
  }

  public func withCurrentLoc(
      file: String = __FILE__, line: UInt = __LINE__
  ) -> SourceLocStack {
    return with(SourceLoc(file, line))
  }

  public func print() {
    let top = locs.first!
    Swift.print("check failed at \(top.file), line \(top.line)")
    _printStackTrace(SourceLocStack(_locs: Array(locs.dropFirst())))
  }
}

%{
  TRACE = '''@autoclosure _ message: () -> String = "",
    showFrame: Bool = true,
    stackTrace: SourceLocStack = SourceLocStack(),  
    file: String = __FILE__, line: UInt = __LINE__'''

  # When the parameter list would start with a ${TRACE}, we use 
  # ${TRACE1} instead, to avoid the warning about an extraneous 
  # '_' on the first parameter.
  TRACE1 = TRACE.replace(' _ ', ' ', 1) 
  
  stackTrace = 'stackTrace.pushIf(showFrame, file: file, line: line)'

  trace = 'message(),\n  stackTrace: ' + stackTrace
}%

func _printStackTrace(stackTrace: SourceLocStack?) {
  guard let s = stackTrace where !s.locs.isEmpty else { return }
  print("stacktrace:")
  for (i, loc) in s.locs.reversed().enumerated() {
    let comment = (loc.comment != nil) ? " ; \(loc.comment!)" : ""
    print("  #\(i): \(loc.file):\(loc.line)\(comment)")
  }
}

// FIXME: these variables should be atomic, since multiple threads can call
// `expect*()` functions.
var _anyExpectFailed = false
var _seenExpectCrash = false

/// Run `body` and expect a failure to happen.
///
/// The check passes iff `body` triggers one or more failures.
public func expectFailure(${TRACE1}, body: () -> Void) {
  let startAnyExpectFailed = _anyExpectFailed
  _anyExpectFailed = false
  body()
  let endAnyExpectFailed = _anyExpectFailed
  _anyExpectFailed = false
  expectTrue(
    endAnyExpectFailed, "running `body` should produce an expected failure",
    stackTrace: ${stackTrace}
  )
  _anyExpectFailed = _anyExpectFailed || startAnyExpectFailed
}

public func identity(element: OpaqueValue<Int>) -> OpaqueValue<Int> {
  return element
}

public func identityEq(element: MinimalEquatableValue) -> MinimalEquatableValue {
  return element
}

public func identityComp(element: MinimalComparableValue)
  -> MinimalComparableValue {
  return element
}

public func expectEqual<T : Equatable>(expected: T, _ actual: T, ${TRACE}) {
  expectEqual(expected, actual, ${trace}, showFrame: false) {$0 == $1}
}

public func expectEqual<T : Equatable, U : Equatable>(
  expected: (T, U), _ actual: (T, U), ${TRACE}) {
  expectEqual(expected.0, actual.0, ${trace}, showFrame: false) {$0 == $1}
  expectEqual(expected.1, actual.1, ${trace}, showFrame: false) {$0 == $1}
}

public func expectationFailure(
  reason: String,
  trace message: String,
  stackTrace: SourceLocStack) {
  _anyExpectFailed = true
  stackTrace.print()
  print(reason, terminator: reason == "" ? "" : "\n")
  print(message, terminator: message == "" ? "" : "\n")
}

public func expectEqual<T>(
  expected: T, _ actual: T, ${TRACE}, sameValue equal: (T,T) -> Bool
) {
  if !equal(expected, actual) {
    expectationFailure(
      "expected: \(String(reflecting: expected)) (of type \(String(reflecting: expected.dynamicType)))\n"
      + "actual: \(String(reflecting: actual)) (of type \(String(reflecting: actual.dynamicType)))",
      trace: ${trace}
    )
  }
}

public func expectNotEqual<T : Equatable>(expected: T, _ actual: T, ${TRACE}) {
  if expected == actual {
    expectationFailure(
      "unexpected value: \"\(actual)\" (of type \(String(reflecting: actual.dynamicType)))",
      trace: ${trace}
    )
  }
}

// Cannot write a sane set of overloads using generics because of:
// <rdar://problem/17015923> Array->NSArray implicit conversion insanity
public func expectOptionalEqual<T : Equatable>(
  expected: T, _ actual: T?, ${TRACE}
) {
  expectOptionalEqual(expected, actual, ${trace}, showFrame: false) {$0 == $1}
}

public func expectOptionalEqual<T>(
  expected: T, _ actual: T?, ${TRACE}, sameValue equal: (T,T) -> Bool
) {
  if (actual == nil) || !equal(expected, actual!) {
    expectationFailure(
      "expected: \"\(expected)\" (of type \(String(reflecting: expected.dynamicType)))\n"
      + "actual: \"\(actual)\" (of type \(String(reflecting: actual.dynamicType)))",
      trace: ${trace})
  }
}

public func expectEqual<T : Equatable>(expected: T?, _ actual: T?, ${TRACE}) {
  if (actual == nil) != (expected == nil)
    || actual != nil && expected! != actual! {
    expectationFailure(
      "expected: \"\(expected)\" (of type \(String(reflecting: expected.dynamicType)))\n"
      + "actual: \"\(actual)\" (of type \(String(reflecting: actual.dynamicType)))",
      trace: ${trace})
  }
}

// Array<T> is not Equatable if T is.  Provide additional overloads.
// Same for Dictionary.
%for (Generic, EquatableType) in [
%    ('<T : Equatable>', 'ContiguousArray<T>'),
%    ('<T : Equatable>', 'ArraySlice<T>'),
%    ('<T : Equatable>', 'Array<T>'),
%    ('<T, U : Equatable>', 'Dictionary<T, U>')]:

public func expectEqual${Generic}(
  expected: ${EquatableType}, _ actual: ${EquatableType}, ${TRACE}
) {
  expectEqual(expected, actual, ${trace}, showFrame: false) { $0 == $1 }
}

public func expectOptionalEqual${Generic}(
    expected: ${EquatableType}, _ actual: ${EquatableType}?, ${TRACE}) {
  if (actual == nil) || expected != actual! {
    expectationFailure(
      "expected: \"\(expected)\" (of type \(String(reflecting: expected.dynamicType)))"
      + "actual: \"\(actual)\" (of type \(String(reflecting: actual.dynamicType)))",
      trace: ${trace})
  }
}

%end

public func expectLT(lhs: Int, _ rhs: Int, ${TRACE}) {
  if !(lhs < rhs) {
    expectationFailure("\(lhs) < \(rhs)", trace: ${trace})
  }
}

public func expectLE(lhs: Int, _ rhs: Int, ${TRACE}) {
  if !(lhs <= rhs) {
    expectationFailure("\(lhs) <= \(rhs)", trace: ${trace})
  }
}

public func expectGT(lhs: Int, _ rhs: Int, ${TRACE}) {
  if !(lhs > rhs) {
    expectationFailure("\(lhs) > \(rhs)", trace: ${trace})
  }
}

public func expectGE(lhs: Int, _ rhs: Int, ${TRACE}) {
  if !(lhs >= rhs) {
    expectationFailure("\(lhs) >= \(rhs)", trace: ${trace})
  }
}

public func expectType<T>(_: T.Type, inout _ x: T) {}
public func expectEqualType<T>(_: T.Type, _: T.Type) {}

public func expectSequenceType<
  X : Sequence
  where
  X.SubSequence : Sequence,
  X.SubSequence.Iterator.Element == X.Iterator.Element,
  X.SubSequence.SubSequence == X.SubSequence
>(x: X) -> X { return x }

public func expectIndexable<X : Indexable>(x: X) -> X { return x }
public func expectCollectionType<
  X : Collection
  where
  X.SubSequence : Collection,
  X.SubSequence.Iterator.Element == X.Iterator.Element,
  X.SubSequence.SubSequence == X.SubSequence
>(x: X) -> X { return x }

/// A slice is a `Collection` that when sliced returns an instance of
/// itself.
public func expectSliceType<
  X : Collection
  where
  X.SubSequence == X
>(sliceType: X.Type) {}

/// A mutable slice is a `MutableCollection` that when sliced returns an
/// instance of itself.
public func expectMutableSliceType<
  X : MutableCollection
  where
  X.SubSequence == X
>(mutableSliceType: X.Type) {}

/// Check all associated types of a `Collection`.
public func expectCollectionAssociatedTypes<
  X : Collection,
  Iterator : IteratorProtocol,
  SubSequence : Sequence,
  Index : ForwardIndex
  where
  X.Index == Index
>(
  collectionType collectionType: X.Type,
  iteratorType: Iterator.Type,
  subSequenceType: SubSequence.Type,
  indexType: Index.Type
) {}

public func expectForwardIndexType<X : ForwardIndex>(x: X) -> X { return x }
public func expectIsBooleanType<X : Boolean>(inout x: X) -> X { return x }

public struct AssertionResult : CustomStringConvertible, Boolean {
  init(isPass: Bool) {
    self._isPass = isPass
  }

  public var boolValue: Bool {
    return _isPass
  }

  public func withDescription(description: String) -> AssertionResult {
    var result = self
    result.description += description
    return result
  }

  let _isPass: Bool

  public var description: String = ""
}

public func assertionSuccess() -> AssertionResult {
  return AssertionResult(isPass: true)
}

public func assertionFailure() -> AssertionResult {
  return AssertionResult(isPass: false)
}

public func expectUnreachable(${TRACE1}) {
  expectationFailure("this code should not be executed", trace: ${trace})
}

public func expectUnreachableCatch(error: ErrorProtocol, ${TRACE}) {
  expectationFailure(
    "error should not be thrown: \"\(error)\"", trace: ${trace})
}

%for BoolType in ['Bool', 'AssertionResult']:

public func expectTrue(actual: ${BoolType}, ${TRACE}) {
  if !actual {
    expectationFailure("expected: true", trace: ${trace})
  }
}

public func expectFalse(actual: ${BoolType}, ${TRACE}) {
  if actual {
    expectationFailure("expected: false", trace: ${trace})
  }
}

%end

public func expectEmpty<T>(value: T?, ${TRACE}) {
  if value != nil {
    expectationFailure(
      "expected optional to be empty\nactual: \"\(value)\"", trace: ${trace})
  }
}

public func expectNotEmpty<T>(value: T?, ${TRACE}) -> T? {
  if value == nil {
    expectationFailure("expected optional to be non-empty", trace: ${trace})
  }
  return value
}

public func expectCrashLater() {
  print("\(_stdlibUnittestStreamPrefix);expectCrash;\(_anyExpectFailed)")

  var stderr = _Stderr()
  print("\(_stdlibUnittestStreamPrefix);expectCrash", toStream: &stderr)

  _seenExpectCrash = true
}

func _defaultTestSuiteFailedCallback() {
  abort()
}

var _testSuiteFailedCallback: () -> Void = _defaultTestSuiteFailedCallback

public func _setTestSuiteFailedCallback(callback: () -> Void) {
  _testSuiteFailedCallback = callback
}

extension ProcessTerminationStatus {
  var isSwiftTrap: Bool {
    switch self {
    case .Exit(_):
      return false
    case .Signal(let signal):
      return CInt(signal) == SIGILL || CInt(signal) == SIGTRAP
    }
  }
}

func _stdlib_getline() -> String? {
  var result: [UInt8] = []
  while true {
    let c = getchar()
    if c == EOF {
      if result.isEmpty {
        return nil
      }
      return String._fromWellFormedCodeUnitSequence(UTF8.self, input: result)
    }
    if c == CInt(UnicodeScalar("\n").value) {
      return String._fromWellFormedCodeUnitSequence(UTF8.self, input: result)
    }
    result.append(UInt8(c))
  }
}

func _printDebuggingAdvice(fullTestName: String) {
  print("To debug, run:")
  print("$ \(Process.arguments[0]) " +
    "--stdlib-unittest-in-process --stdlib-unittest-filter \"\(fullTestName)\"")
}

var _allTestSuites: [TestSuite] = []
var _testSuiteNameToIndex: [String : Int] = [:]

let _stdlibUnittestStreamPrefix = "__STDLIB_UNITTEST__"

@_silgen_name("swift_stdlib_installTrapInterceptor")
func _stdlib_installTrapInterceptor()

func _childProcess() {
  _stdlib_installTrapInterceptor()
  while let line = _stdlib_getline() {
    let parts = line._split(";")
    let testSuiteName = parts[0]
    let testName = parts[1]

    let testSuite = _allTestSuites[_testSuiteNameToIndex[testSuiteName]!]
    _anyExpectFailed = false
    testSuite._runTest(testName)

    print("\(_stdlibUnittestStreamPrefix);end;\(_anyExpectFailed)")

    var stderr = _Stderr()
    print("\(_stdlibUnittestStreamPrefix);end", toStream: &stderr)

    if !testSuite._testByName(testName).canReuseChildProcessAfterTest {
      return
    }
  }
}

struct _ParentProcess {
  internal var _pid: pid_t = -1
  internal var _childStdin: _FDOutputStream = _FDOutputStream(fd: -1)
  internal var _childStdout: _FDInputStream = _FDInputStream(fd: -1)
  internal var _childStderr: _FDInputStream = _FDInputStream(fd: -1)

  internal var _runTestsInProcess: Bool
  internal var _filter: String?
  internal var _args: [String]

  init(runTestsInProcess: Bool, args: [String], filter: String?) {
    self._runTestsInProcess = runTestsInProcess
    self._filter = filter
    self._args = args
  }

  mutating func _spawnChild() {
    let params = [ "--stdlib-unittest-run-child" ] + _args
    let (pid, childStdinFD, childStdoutFD, childStderrFD) = spawnChild(params)
    _pid = pid
    _childStdin = _FDOutputStream(fd: childStdinFD)
    _childStdout = _FDInputStream(fd: childStdoutFD)
    _childStderr = _FDInputStream(fd: childStderrFD)
  }

  mutating func _waitForChild() -> ProcessTerminationStatus {
    let status = posixWaitpid(_pid)
    _pid = -1
    _childStdin.close()
    _childStdout.close()
    _childStderr.close()
    _childStdin = _FDOutputStream(fd: -1)
    _childStdout = _FDInputStream(fd: -1)
    _childStderr = _FDInputStream(fd: -1)
    return status
  }

  /// Returns the values of the corresponding variables in the child process.
  mutating func _runTestInChild(testSuite: TestSuite, _ testName: String)
    -> (anyExpectFailed: Bool, seenExpectCrash: Bool,
        status: ProcessTerminationStatus?,
        crashStdout: [String], crashStderr: [String]) {
    if _pid <= 0 {
      _spawnChild()
    }

    print("\(testSuite.name);\(testName)", toStream: &_childStdin)

    let currentTest = testSuite._testByName(testName)
    if let stdinText = currentTest.stdinText {
      print(stdinText, terminator: "", toStream: &_childStdin)
    }
    if currentTest.stdinEndsWithEOF {
      _childStdin.close()
    }

    var readfds = _stdlib_fd_set()
    var writefds = _stdlib_fd_set()
    var errorfds = _stdlib_fd_set()
    var stdoutSeenCrashDelimiter = false
    var stderrSeenCrashDelimiter = false
    var stdoutEnd = false
    var stderrEnd = false
    var capturedCrashStdout: [String] = []
    var capturedCrashStderr: [String] = []
    var anyExpectFailedInChild = false
    while !((_childStdout.isEOF && _childStderr.isEOF) ||
      (stdoutEnd && stderrEnd)) {

      readfds.zero()
      errorfds.zero()
      if !_childStdout.isEOF {
        readfds.set(_childStdout.fd)
        errorfds.set(_childStdout.fd)
      }
      if !_childStderr.isEOF {
        readfds.set(_childStderr.fd)
        errorfds.set(_childStderr.fd)
      }
      var ret: CInt
      repeat {
        ret = _stdlib_select(&readfds, &writefds, &errorfds, nil)
      } while ret == -1  &&  errno == EINTR
      if ret <= 0 {
        fatalError("select() returned an error")
      }
      if readfds.isset(_childStdout.fd) || errorfds.isset(_childStdout.fd) {
        _childStdout.read()
        while let line = _childStdout.getline() {
          var standardOut = line
          if let index = findSubstring(standardOut, _stdlibUnittestStreamPrefix) {
            let controlMessage = standardOut[index..<standardOut.endIndex]._split(";")
            switch controlMessage[1] {
            case "expectCrash":
              stdoutSeenCrashDelimiter = true
              anyExpectFailedInChild = controlMessage[2] == "true"
            case "end":
              stdoutEnd = true
              anyExpectFailedInChild = controlMessage[2] == "true"
            default:
              fatalError("unexpected message")
            }
            standardOut = standardOut[standardOut.startIndex..<index]
            if standardOut.isEmpty {
              continue
            }
          }
          if stdoutSeenCrashDelimiter {
            capturedCrashStdout.append(standardOut)
          }
          print("out>>> \(standardOut)")
        }
        continue
      }
      if readfds.isset(_childStderr.fd) || errorfds.isset(_childStderr.fd) {
        _childStderr.read()
        while let line = _childStderr.getline() {
          var standardErr = line
          if let index = findSubstring(standardErr, _stdlibUnittestStreamPrefix) {
            let controlMessage = standardErr[index..<standardErr.endIndex]._split(";")
            switch controlMessage[1] {
            case "expectCrash":
              stderrSeenCrashDelimiter = true
            case "end":
              stderrEnd = true
            default:
              fatalError("unexpected message")
            }
            standardErr = standardErr[standardErr.startIndex..<index]
            if standardErr.isEmpty {
              continue
            }
          }
          if stderrSeenCrashDelimiter {
            capturedCrashStderr.append(standardErr)
          }
          print("err>>> \(standardErr)")
        }
        continue
      }
    }

    // Check if the child has sent us "end" markers for the current test.
    if stdoutEnd && stderrEnd {
      testSuite._testByName(testName)
      var status: ProcessTerminationStatus? = nil
      if !testSuite._testByName(testName).canReuseChildProcessAfterTest {
        status = _waitForChild()
        switch status! {
        case .Exit(0):
          status = nil
        default:
          ()
        }
      }
      return (
        anyExpectFailedInChild,
        stdoutSeenCrashDelimiter || stderrSeenCrashDelimiter, status,
        capturedCrashStdout, capturedCrashStderr)
    }

    // We reached EOF on stdout and stderr and we did not see "end" markers, so
    // it looks like child crashed (of course it could have closed the file
    // descriptors, but we assume it did not, since it prevent further
    // communication with the parent).
    let status = _waitForChild()
    return (
      anyExpectFailedInChild,
      stdoutSeenCrashDelimiter || stderrSeenCrashDelimiter, status,
      capturedCrashStdout, capturedCrashStderr)
  }

  mutating func run() {
    if let filter = _filter {
      print("StdlibUnittest: using filter: \(filter)")
    }
    for testSuite in _allTestSuites {
      var uxpassedTests: [String] = []
      var failedTests: [String] = []
      var skippedTests: [String] = []
      for t in testSuite._tests {
        let fullTestName = "\(testSuite.name).\(t.name)"
        if let filter = _filter where findSubstring(fullTestName, filter) == nil {
          continue
        }

        let activeSkips = t.getActiveSkipPredicates()
        if !activeSkips.isEmpty {
          skippedTests += [ t.name ]
          print("[ SKIP     ] \(fullTestName) (skip: \(activeSkips))")
          continue
        }

        let activeXFails = t.getActiveXFailPredicates()
        let expectXFail = !activeXFails.isEmpty
        let activeXFailsText = expectXFail ? " (XFAIL: \(activeXFails))" : ""
        print("[ RUN      ] \(fullTestName)\(activeXFailsText)")

        var expectCrash = false
        var childTerminationStatus: ProcessTerminationStatus? = nil
        var crashStdout: [String] = []
        var crashStderr: [String] = []
        if _runTestsInProcess {
          if t.stdinText != nil {
            print("The test \(fullTestName) requires stdin input and can't be run in-process, marking as failed")
            _anyExpectFailed = true
          } else {
            _anyExpectFailed = false
            testSuite._runTest(t.name)
          }
        } else {
          (_anyExpectFailed, expectCrash, childTerminationStatus, crashStdout,
           crashStderr) =
            _runTestInChild(testSuite, t.name)
        }

        // Determine if the test passed, not taking XFAILs into account.
        var testPassed = false
        switch (childTerminationStatus, expectCrash) {
        case (.None, false):
          testPassed = !_anyExpectFailed

        case (.None, true):
          testPassed = false
          print("expecting a crash, but the test did not crash")

        case (.Some(_), false):
          testPassed = false
          print("the test crashed unexpectedly")

        case (.Some(_), true):
          testPassed = !_anyExpectFailed
        }
        if testPassed && t.crashOutputMatches.length > 0 {
          // If we still think that the test passed, check if the crash
          // output matches our expectations.
          let crashOutput = crashStdout + crashStderr
          for expectedCrashOutput in t.crashOutputMatches {
            var found = false
            for s in crashOutput {
              if findSubstring(s, expectedCrashOutput) != nil {
                found = true
                break
              }
            }
            if !found {
              print("did not find expected string after crash: \(expectedCrashOutput.debugDescription)")
              testPassed = false
            }
          }
        }

        // Apply XFAILs.
        switch (testPassed, expectXFail) {
        case (true, false):
          print("[       OK ] \(fullTestName)")

        case (true, true):
          uxpassedTests += [ t.name ]
          print("[   UXPASS ] \(fullTestName)")

        case (false, false):
          failedTests += [ t.name ]
          print("[     FAIL ] \(fullTestName)")

        case (false, true):
          print("[    XFAIL ] \(fullTestName)")
        }
      }

      if !uxpassedTests.isEmpty || !failedTests.isEmpty {
        print("\(testSuite.name): Some tests failed, aborting")
        print("UXPASS: \(uxpassedTests)")
        print("FAIL: \(failedTests)")
        print("SKIP: \(skippedTests)")
        if !uxpassedTests.isEmpty {
          _printDebuggingAdvice(uxpassedTests[0])
        }
        if !failedTests.isEmpty {
          _printDebuggingAdvice(failedTests[0])
        }
        _testSuiteFailedCallback()
      } else {
        print("\(testSuite.name): All tests passed")
      }
    }
  }
}

public func runAllTests() {
  struct PersistentState {
    static var runAllTestsWasCalled: Bool = false
  }

  if PersistentState.runAllTestsWasCalled {
    print("runAllTests() called twice.  It is not allowed, aborting.")
    _testSuiteFailedCallback()
    return
  }
  PersistentState.runAllTestsWasCalled = true

#if _runtime(_ObjC)
  autoreleasepool {
    _stdlib_initializeReturnAutoreleased()
  }
#endif

  let _isChildProcess: Bool =
    Process.arguments.contains("--stdlib-unittest-run-child")

  if _isChildProcess {
    _childProcess()
  } else {
    var runTestsInProcess: Bool = false
    var filter: String? = nil
    var args = [String]()
    var i = 0
<<<<<<< HEAD
    while i < Process.arguments.length {
=======
    i += 1 // Skip the name of the executable.
    while i < Process.arguments.count {
>>>>>>> d56b8ba4
      let arg = Process.arguments[i]
      if arg == "--stdlib-unittest-in-process" {
        runTestsInProcess = true
        i += 1
        continue
      }
      if arg == "--stdlib-unittest-filter" {
        filter = Process.arguments[i + 1]
        i += 2
        continue
      }
      if arg == "--help" {
        let message =
"optional arguments:\n" +
"--stdlib-unittest-in-process\n" +
"                        run tests in-process without intercepting crashes.\n" +
"                        Useful for running under a debugger.\n" +
"--stdlib-unittest-filter FILTER-STRING\n" +
"                        only run tests whose names contain FILTER-STRING as\n" +
"                        a substring."
        print(message)
        return
      }

      // Pass through unparsed arguments to the child process.
      args.append(Process.arguments[i])

      i += 1
    }

    var parent = _ParentProcess(
      runTestsInProcess: runTestsInProcess, args: args, filter: filter)
    parent.run()
  }
}

public class TestSuite {
  public init(_ name: String) {
    self.name = name
    _require(
      _testNameToIndex[name] == nil,
      "test suite with the same name already exists")
    _allTestSuites.append(self)
    _testSuiteNameToIndex[name] = _allTestSuites.length - 1
  }

  public func test(
    name: String,
    file: String = __FILE__, line: UInt = __LINE__,
    _ testFunction: () -> Void
  ) {
    _TestBuilder(testSuite: self, name: name, loc: SourceLoc(file, line))
    .code(testFunction)
  }

  public func test(
    name: String, file: String = __FILE__, line: UInt = __LINE__
  ) -> _TestBuilder {
    return _TestBuilder(testSuite: self, name: name, loc: SourceLoc(file, line))
  }

  public func setUp(code: () -> Void) {
    _require(_testSetUpCode == nil, "set-up code already set")
    _testSetUpCode = code
  }

  public func tearDown(code: () -> Void) {
    _require(_testTearDownCode == nil, "tear-down code already set")
    _testTearDownCode = code
  }

  func _runTest(testName: String) {
    for r in _allResettables {
      r.reset()
    }
    LifetimeTracked.instances = 0
    if let f = _testSetUpCode {
      f()
    }
    let test = _testByName(testName)
    test.code()
    if let f = _testTearDownCode {
      f()
    }
    expectEqual(
      0, LifetimeTracked.instances, "leaked LifetimeTracked instances:",
      file: test.testLoc.file, line: test.testLoc.line)
  }

  func _testByName(testName: String) -> _Test {
    return _tests[_testNameToIndex[testName]!]
  }

  struct _Test {
    let name: String
    let testLoc: SourceLoc
    let xfail: [TestRunPredicate]
    let skip: [TestRunPredicate]
    let stdinText: String?
    let stdinEndsWithEOF: Bool
    let crashOutputMatches: [String]
    let code: () -> Void

    /// Whether the test harness should stop reusing the child process after
    /// running this test.
    var canReuseChildProcessAfterTest: Bool {
      return stdinText == nil
    }

    func getActiveXFailPredicates() -> [TestRunPredicate] {
      return xfail.filter { $0.evaluate() }
    }

    func getActiveSkipPredicates() -> [TestRunPredicate] {
      return skip.filter { $0.evaluate() }
    }
  }

  public struct _TestBuilder {
    let _testSuite: TestSuite
    var _name: String
    var _data: _Data = _Data()

    class _Data {
      var _xfail: [TestRunPredicate] = []
      var _skip: [TestRunPredicate] = []
      var _stdinText: String? = nil
      var _stdinEndsWithEOF: Bool = false
      var _crashOutputMatches: [String] = []
      var _testLoc: SourceLoc? = nil
    }

    init(testSuite: TestSuite, name: String, loc: SourceLoc) {
      _testSuite = testSuite
      _name = name
      _data._testLoc = loc
    }

    public func xfail(predicate: TestRunPredicate) -> _TestBuilder {
      _data._xfail.append(predicate)
      return self
    }

    public func skip(predicate: TestRunPredicate) -> _TestBuilder {
      _data._skip.append(predicate)
      return self
    }

    public func stdin(stdinText: String, eof: Bool = false) -> _TestBuilder {
      _data._stdinText = stdinText
      _data._stdinEndsWithEOF = eof
      return self
    }

    public func crashOutputMatches(string: String) -> _TestBuilder {
      _data._crashOutputMatches.append(string)
      return self
    }

    public func code(testFunction: () -> Void) {
      _testSuite._tests.append(
        _Test(
          name: _name, testLoc: _data._testLoc!, xfail: _data._xfail,
          skip: _data._skip,
          stdinText: _data._stdinText,
          stdinEndsWithEOF: _data._stdinEndsWithEOF,
          crashOutputMatches: _data._crashOutputMatches, code: testFunction))
      _testSuite._testNameToIndex[_name] = _testSuite._tests.length - 1
    }
  }

  var name: String
  var _tests: [_Test] = []

  /// Code that is run before every test.
  var _testSetUpCode: (() -> Void)?

  /// Code that is run after every test.
  var _testTearDownCode: (() -> Void)?

  /// Maps test name to index in `_tests`.
  var _testNameToIndex: [String : Int] = [:]
}

#if os(OSX) || os(iOS) || os(watchOS) || os(tvOS)
@_silgen_name("swift_stdlib_getSystemVersionPlistProperty")
func _stdlib_getSystemVersionPlistPropertyImpl(
  propertyName: UnsafePointer<CChar>) -> UnsafePointer<CChar>

func _stdlib_getSystemVersionPlistProperty(propertyName: String) -> String? {
  let cs = _stdlib_getSystemVersionPlistPropertyImpl(propertyName)
  return (cs != nil) ? String(cString: cs) : Optional.None
}
#endif

public enum OSVersion : CustomStringConvertible {
  case OSX(major: Int, minor: Int, bugFix: Int)
  case iOS(major: Int, minor: Int, bugFix: Int)
  case TVOS(major: Int, minor: Int, bugFix: Int)
  case watchOS(major: Int, minor: Int, bugFix: Int)
  case iOSSimulator
  case TVOSSimulator
  case watchOSSimulator
  case Linux

  public var description: String {
    switch self {
    case OSX(let major, let minor, let bugFix):
      return "OS X \(major).\(minor).\(bugFix)"
    case iOS(let major, let minor, let bugFix):
      return "iOS \(major).\(minor).\(bugFix)"
    case TVOS(let major, let minor, let bugFix):
      return "TVOS \(major).\(minor).\(bugFix)"
    case watchOS(let major, let minor, let bugFix):
      return "watchOS \(major).\(minor).\(bugFix)"
    case iOSSimulator:
      return "iOSSimulator"
    case TVOSSimulator:
      return "TVOSSimulator"
    case watchOSSimulator:
      return "watchOSSimulator"
    case Linux:
      return "Linux"
    }
  }
}

func _parseDottedVersion(s: String) -> [Int] {
  return Array(s._split(".").lazy.map { Int($0)! })
}

public func _parseDottedVersionTriple(s: String) -> (Int, Int, Int) {
  var array = _parseDottedVersion(s)
  if array.length >= 4 {
    fatalError("unexpected version")
  }
  return (
    array.length >= 1 ? array[0] : 0,
    array.length >= 2 ? array[1] : 0,
    array.length >= 3 ? array[2] : 0)
}

func _getOSVersion() -> OSVersion {
#if os(iOS) && (arch(i386) || arch(x86_64))
  // On simulator, the plist file that we try to read turns out to be host's
  // plist file, which indicates OS X.
  //
  // FIXME: how to get the simulator version *without* UIKit?
  return .iOSSimulator
#elseif os(tvOS) && (arch(i386) || arch(x86_64))
  return .TVOSSimulator
#elseif os(watchOS) && (arch(i386) || arch(x86_64))
  return .watchOSSimulator
#elseif os(Linux)
  return .Linux
#else
  let productVersion = _stdlib_getSystemVersionPlistProperty("ProductVersion")!
  let (major, minor, bugFix) = _parseDottedVersionTriple(productVersion)
  #if os(OSX)
  return .OSX(major: major, minor: minor, bugFix: bugFix)
  #elseif os(iOS)
  return .iOS(major: major, minor: minor, bugFix: bugFix)
  #elseif os(tvOS)
  return .TVOS(major: major, minor: minor, bugFix: bugFix)
  #elseif os(watchOS)
  return .watchOS(major: major, minor: minor, bugFix: bugFix)
  #else
  fatalError("could not determine OS version")
  #endif
#endif
}

var _runningOSVersion: OSVersion = _getOSVersion()
var _overrideOSVersion: OSVersion? = nil

/// Override the OS version for testing.
public func _setOverrideOSVersion(v: OSVersion) {
  _overrideOSVersion = v
}

func _getRunningOSVersion() -> OSVersion {
  // Allow overriding the OS version for testing.
  return _overrideOSVersion ?? _runningOSVersion
}

public enum TestRunPredicate : CustomStringConvertible {
  case Custom(() -> Bool, reason: String)

  case OSXAny(/*reason:*/ String)
  case OSXMajor(Int, reason: String)
  case OSXMinor(Int, Int, reason: String)
  case OSXMinorRange(Int, Range<Int>, reason: String)
  case OSXBugFix(Int, Int, Int, reason: String)
  case OSXBugFixRange(Int, Int, Range<Int>, reason: String)

  case iOSAny(/*reason:*/ String)
  case iOSMajor(Int, reason: String)
  case iOSMinor(Int, Int, reason: String)
  case iOSMinorRange(Int, Range<Int>, reason: String)
  case iOSBugFix(Int, Int, Int, reason: String)
  case iOSBugFixRange(Int, Int, Range<Int>, reason: String)

  case iOSSimulatorAny(/*reason:*/ String)

  case TVOSAny(/*reason:*/ String)
  case TVOSMajor(Int, reason: String)
  case TVOSMinor(Int, Int, reason: String)
  case TVOSMinorRange(Int, Range<Int>, reason: String)
  case TVOSBugFix(Int, Int, Int, reason: String)
  case TVOSBugFixRange(Int, Int, Range<Int>, reason: String)

  case TVOSSimulatorAny(/*reason:*/ String)

  case watchOSAny(/*reason:*/ String)
  case watchOSMajor(Int, reason: String)
  case watchOSMinor(Int, Int, reason: String)
  case watchOSMinorRange(Int, Range<Int>, reason: String)
  case watchOSBugFix(Int, Int, Int, reason: String)
  case watchOSBugFixRange(Int, Int, Range<Int>, reason: String)

  case watchOSSimulatorAny(/*reason:*/ String)

  case LinuxAny(reason: String)

  public var description: String {
    switch self {
    case Custom(_, let reason):
      return "Custom(reason: \(reason))"
    case OSXAny(let reason):
      return "OSX(*, reason: \(reason))"
    case OSXMajor(let major, let reason):
      return "OSX(\(major).*, reason: \(reason))"
    case OSXMinor(let major, let minor, let reason):
      return "OSX(\(major).\(minor), reason: \(reason))"
    case OSXMinorRange(let major, let minorRange, let reason):
      return "OSX(\(major).[\(minorRange)], reason: \(reason))"
    case OSXBugFix(let major, let minor, let bugFix, let reason):
      return "OSX(\(major).\(minor).\(bugFix), reason: \(reason))"
    case OSXBugFixRange(let major, let minor, let bugFixRange, let reason):
      return "OSX(\(major).\(minor).[\(bugFixRange)], reason: \(reason))"

    case iOSAny(let reason):
      return "iOS(*, reason: \(reason))"
    case iOSMajor(let major, let reason):
      return "iOS(\(major).*, reason: \(reason))"
    case iOSMinor(let major, let minor, let reason):
      return "iOS(\(major).\(minor), reason: \(reason))"
    case iOSMinorRange(let major, let minorRange, let reason):
      return "iOS(\(major).[\(minorRange)], reason: \(reason))"
    case iOSBugFix(let major, let minor, let bugFix, let reason):
      return "iOS(\(major).\(minor).\(bugFix), reason: \(reason))"
    case iOSBugFixRange(let major, let minor, let bugFixRange, let reason):
      return "iOS(\(major).\(minor).[\(bugFixRange)], reason: \(reason))"

    case iOSSimulatorAny(let reason):
      return "iOSSimulatorAny(*, reason: \(reason))"

    case TVOSAny(let reason):
      return "TVOS(*, reason: \(reason))"
    case TVOSMajor(let major, let reason):
      return "TVOS(\(major).*, reason: \(reason))"
    case TVOSMinor(let major, let minor, let reason):
      return "TVOS(\(major).\(minor), reason: \(reason))"
    case TVOSMinorRange(let major, let minorRange, let reason):
      return "TVOS(\(major).[\(minorRange)], reason: \(reason))"
    case TVOSBugFix(let major, let minor, let bugFix, let reason):
      return "TVOS(\(major).\(minor).\(bugFix), reason: \(reason))"
    case TVOSBugFixRange(let major, let minor, let bugFixRange, let reason):
      return "TVOS(\(major).\(minor).[\(bugFixRange)], reason: \(reason))"

    case TVOSSimulatorAny(let reason):
      return "TVOSSimulatorAny(*, reason: \(reason))"

    case watchOSAny(let reason):
      return "watchOS(*, reason: \(reason))"
    case watchOSMajor(let major, let reason):
      return "watchOS(\(major).*, reason: \(reason))"
    case watchOSMinor(let major, let minor, let reason):
      return "watchOS(\(major).\(minor), reason: \(reason))"
    case watchOSMinorRange(let major, let minorRange, let reason):
      return "watchOS(\(major).[\(minorRange)], reason: \(reason))"
    case watchOSBugFix(let major, let minor, let bugFix, let reason):
      return "watchOS(\(major).\(minor).\(bugFix), reason: \(reason))"
    case watchOSBugFixRange(let major, let minor, let bugFixRange, let reason):
      return "watchOS(\(major).\(minor).[\(bugFixRange)], reason: \(reason))"

    case watchOSSimulatorAny(let reason):
      return "watchOSSimulatorAny(*, reason: \(reason))"

    case LinuxAny(reason: let reason):
      return "LinuxAny(*, reason: \(reason))"
    }
  }

  public func evaluate() -> Bool {
    switch self {
    case Custom(let predicate, _):
      return predicate()

    case OSXAny:
      switch _getRunningOSVersion() {
      case .OSX:
        return true
      default:
        return false
      }

    case OSXMajor(let major, _):
      switch _getRunningOSVersion() {
      case .OSX(major, _, _):
        return true
      default:
        return false
      }

    case OSXMinor(let major, let minor, _):
      switch _getRunningOSVersion() {
      case .OSX(major, minor, _):
        return true
      default:
        return false
      }

    case OSXMinorRange(let major, let minorRange, _):
      switch _getRunningOSVersion() {
      case .OSX(major, let runningMinor, _):
        return minorRange.contains(runningMinor)
      default:
        return false
      }

    case OSXBugFix(let major, let minor, let bugFix, _):
      switch _getRunningOSVersion() {
      case .OSX(major, minor, bugFix):
        return true
      default:
        return false
      }

    case OSXBugFixRange(let major, let minor, let bugFixRange, _):
      switch _getRunningOSVersion() {
      case .OSX(major, minor, let runningBugFix):
        return bugFixRange.contains(runningBugFix)
      default:
        return false
      }

    case iOSAny:
      switch _getRunningOSVersion() {
      case .iOS:
        return true
      default:
        return false
      }

    case iOSMajor(let major, _):
      switch _getRunningOSVersion() {
      case .iOS(major, _, _):
        return true
      default:
        return false
      }

    case iOSMinor(let major, let minor, _):
      switch _getRunningOSVersion() {
      case .iOS(major, minor, _):
        return true
      default:
        return false
      }

    case iOSMinorRange(let major, let minorRange, _):
      switch _getRunningOSVersion() {
      case .iOS(major, let runningMinor, _):
        return minorRange.contains(runningMinor)
      default:
        return false
      }

    case iOSBugFix(let major, let minor, let bugFix, _):
      switch _getRunningOSVersion() {
      case .iOS(major, minor, bugFix):
        return true
      default:
        return false
      }

    case iOSBugFixRange(let major, let minor, let bugFixRange, _):
      switch _getRunningOSVersion() {
      case .iOS(major, minor, let runningBugFix):
        return bugFixRange.contains(runningBugFix)
      default:
        return false
      }

    case iOSSimulatorAny:
      switch _getRunningOSVersion() {
      case .iOSSimulator:
        return true
      default:
        return false
      }

    case TVOSAny:
      switch _getRunningOSVersion() {
      case .TVOS:
        return true
      default:
        return false
      }

    case TVOSMajor(let major, _):
      switch _getRunningOSVersion() {
      case .TVOS(major, _, _):
        return true
      default:
        return false
      }

    case TVOSMinor(let major, let minor, _):
      switch _getRunningOSVersion() {
      case .TVOS(major, minor, _):
        return true
      default:
        return false
      }

    case TVOSMinorRange(let major, let minorRange, _):
      switch _getRunningOSVersion() {
      case .TVOS(major, let runningMinor, _):
        return minorRange.contains(runningMinor)
      default:
        return false
      }

    case TVOSBugFix(let major, let minor, let bugFix, _):
      switch _getRunningOSVersion() {
      case .TVOS(major, minor, bugFix):
        return true
      default:
        return false
      }

    case TVOSBugFixRange(let major, let minor, let bugFixRange, _):
      switch _getRunningOSVersion() {
      case .TVOS(major, minor, let runningBugFix):
        return bugFixRange.contains(runningBugFix)
      default:
        return false
      }

    case TVOSSimulatorAny:
      switch _getRunningOSVersion() {
      case .TVOSSimulator:
        return true
      default:
        return false
      }

    case watchOSAny:
      switch _getRunningOSVersion() {
      case .watchOS:
        return true
      default:
        return false
      }

    case watchOSMajor(let major, _):
      switch _getRunningOSVersion() {
      case .watchOS(major, _, _):
        return true
      default:
        return false
      }

    case watchOSMinor(let major, let minor, _):
      switch _getRunningOSVersion() {
      case .watchOS(major, minor, _):
        return true
      default:
        return false
      }

    case watchOSMinorRange(let major, let minorRange, _):
      switch _getRunningOSVersion() {
      case .watchOS(major, let runningMinor, _):
        return minorRange.contains(runningMinor)
      default:
        return false
      }

    case watchOSBugFix(let major, let minor, let bugFix, _):
      switch _getRunningOSVersion() {
      case .watchOS(major, minor, bugFix):
        return true
      default:
        return false
      }

    case watchOSBugFixRange(let major, let minor, let bugFixRange, _):
      switch _getRunningOSVersion() {
      case .watchOS(major, minor, let runningBugFix):
        return bugFixRange.contains(runningBugFix)
      default:
        return false
      }

    case watchOSSimulatorAny:
      switch _getRunningOSVersion() {
      case .watchOSSimulator:
        return true
      default:
        return false
      }

    case LinuxAny:
      switch _getRunningOSVersion() {
      case .Linux:
        return true
      default:
        return false
      }
    }
  }
}

//
// Semantic tests for protocol conformance
//

/// Test that the elements of `instances` satisfy the semantic
/// requirements of `Equatable`, using `oracle` to generate equality
/// expectations from pairs of positions in `instances`.
///
/// - Note: `oracle` is also checked for conformance to the
///   laws.
public func checkEquatable<
  Instances: Collection where Instances.Iterator.Element : Equatable
>(
  instances: Instances,
  oracle: (Instances.Index, Instances.Index) -> Bool,
  ${TRACE}
) {
  for i in instances.indices {
    expectTrue(oracle(i, i), "bad oracle: broken reflexivity at index \(i)")
    let x = instances[i]
    // Reflexivity
    expectEqual(x, x, ${trace})
    for j in instances.indices {
      let predictedXY = oracle(i, j)
      expectEqual(
        predictedXY, oracle(j, i),
        "bad oracle: broken symmetry between indices \(i), \(j)")
      
      let y = instances[j]

      let xy = x == y
      expectEqual(predictedXY, xy, ${trace})

      // Not-equal is an inverse of equal
      expectNotEqual(xy, x != y, ${trace})
      
      // Symmetry
      expectEqual(xy, y == x, ${trace})
      
      for k in instances.indices {
        let z = instances[k]
        // Transitivity
        if xy && y == z {
          expectTrue(
            oracle(i, k),
            "bad oracle: broken transitivity at indices \(i), \(j), \(k)")
          expectEqual(x, z, ${trace})
        }
      }
    }
  }
}

public func checkEquatable<T : Equatable>(
  expectedEqual: Bool, _ lhs: T, _ rhs: T, ${TRACE}
) {
  checkEquatable(
    [lhs, rhs],
    oracle: { expectedEqual || $0 == $1 }, ${trace}, showFrame: false)
}

/// Test that the elements of `instances` satisfy the semantic
/// requirements of `Hashable`, using `equalityOracle` to generate
/// equality expectations from pairs of positions in `instances`.
public func checkHashable<
  Instances: Collection where Instances.Iterator.Element : Hashable
>(
  instances: Instances,
  equalityOracle: (Instances.Index, Instances.Index) -> Bool,
  ${TRACE}
) {
  checkEquatable(instances, oracle: equalityOracle, ${trace})
  
  for x in instances {
    for y in instances {
      if x == y {
        expectEqual(x.hashValue, y.hashValue, ${trace})
      }
    }
  }
}

public func checkHashable<T : Hashable>(
  expectedEqual: Bool, _ lhs: T, _ rhs: T, ${TRACE}
) {
  checkHashable(
    [lhs, rhs], equalityOracle: { expectedEqual || $0 == $1 }, ${trace})
}

% for inc, protocol, successor, end in (
%  ('inc', '_Incrementable', 'successor', 'end'),
%  ('dec', 'BidirectionalIndex', 'predecessor', 'start')):

/// Test that the elements of `instances` satisfy
/// ${'some of ' if inc == 'dec' else ''}the semantic
/// requirements of `${protocol}`, using `equalityOracle` to
/// generate equality expectations from pairs of positions in
/// `instances`.
///
/// - Precondition: ${'''`endIndex` is reachable from all 
///   elements of `instances`.''' if inc == 'inc' else '''all
///   elements of `instances` are reachable from `startIndex`.'''}
public func check${inc.capitalize()}rementable<
  Instances: Collection
  where Instances.Iterator.Element : ${protocol}
>(
  instances: Instances,
<<<<<<< HEAD
  equalityOracle: (Instances.Index, Instances.Index)->Bool,
  ${end}Index: Instances.Iterator.Element, ${TRACE}
=======
  equalityOracle: (Instances.Index, Instances.Index) -> Bool,
  ${end}Index: Instances.Generator.Element, ${TRACE}
>>>>>>> d56b8ba4
) {
  checkEquatable(instances, oracle: equalityOracle, ${trace})
  for i in instances {
    if i != ${end}Index {
      let next = i.${successor}()
      // ${successor} gets us a new index value
      expectNotEqual(i, next, ${trace})

      // Which is the same as if we apply _${successor}InPlace
      var j = i
      j._${successor}InPlace()
      expectEqual(j, next, ${trace})
    }
  }
}
%end

public enum ExpectedComparisonResult {
  case LT, EQ, GT

  public func isLT() -> Bool {
    return self == .LT
  }

  public func isEQ() -> Bool {
    return self == .EQ
  }

  public func isGT() -> Bool {
    return self == .GT
  }

  public func isLE() -> Bool {
    return isLT() || isEQ()
  }

  public func isGE() -> Bool {
    return isGT() || isEQ()
  }

  public func isNE() -> Bool {
    return !isEQ()
  }

  public func flip() -> ExpectedComparisonResult {
    switch self {
    case .LT:
      return .GT
    case .EQ:
      return .EQ
    case .GT:
      return .LT
    }
  }
}

extension ExpectedComparisonResult : CustomStringConvertible {
  public var description: String {
    switch self {
    case .LT:
      return "<"
    case .EQ:
      return "=="
    case .GT:
      return ">"
    }
  }
}

/// Test that the elements of `instances` satisfy the semantic
/// requirements of `Comparable`, using `oracle` to generate comparison
/// expectations from pairs of positions in `instances`.
///
/// - Note: `oracle` is also checked for conformance to the
///   laws.
public func checkComparable<
  Instances: Collection where Instances.Iterator.Element : Comparable
>(
  instances: Instances,
  oracle: (Instances.Index, Instances.Index) -> ExpectedComparisonResult,
  ${TRACE}
) {
  // Also checks that equality is consistent with comparison and that
  // the oracle obeys the equality laws
  checkEquatable(instances, oracle: { oracle($0, $1).isEQ() }, ${trace})
  
  for i in instances.indices {
    let x = instances[i]

    expectFalse(x < x, ${trace})
    expectFalse(x > x, ${trace})
    expectTrue(x <= x, ${trace})
    expectTrue(x >= x, ${trace})
    
    for j in instances.indices where i != j {
      let y = instances[j]
      
      let expected = oracle(i, j)
      
      expectEqual(
        expected.flip(), oracle(j, i),
        "bad oracle: missing antisymmetry: "
        + "(\(String(reflecting: i)), \(String(reflecting: j)))",
        stackTrace: ${stackTrace})
      
      expectEqual(expected.isLT(), x < y, ${trace})
      expectEqual(expected.isLE(), x <= y, ${trace})
      expectEqual(expected.isGE(), x >= y, ${trace})
      expectEqual(expected.isGT(), x > y, ${trace})
      
      for k in instances.indices {
        let expected2 = oracle(j, k)
        if expected == expected2 {
          expectEqual(
            expected, oracle(i, k),
            "bad oracle: missing transitivity "
            + "(\(String(reflecting: i)), \(String(reflecting: j)), "
            + "\(String(reflecting: k)))", stackTrace: ${stackTrace})
        }
      }
    }
  }
}

public func checkComparable<T : Comparable>(
  expected: ExpectedComparisonResult, _ lhs: T, _ rhs: T, ${TRACE}
) {
  checkComparable(
    [lhs, rhs],
    oracle: { [[ .EQ,  expected], [ expected.flip(), .EQ]][$0][$1] },
    ${trace})
}


/// Test that the elements of `instances` satisfy the semantic
/// requirements of `Strideable`, using `advanceOracle` and
/// 'distanceOracle' to generate expectations about the results of
/// `advancedBy` and `distanceTo` from pairs of positions in
/// `instances` and `strides`.
///
/// - Note: `oracle` is also checked for conformance to the
///   laws.
public func checkStrideable<
  Instances: Collection, Strides: Collection
  where
  Instances.Iterator.Element : Strideable,
  Strides.Iterator.Element == Instances.Iterator.Element.Stride
>(
  instances: Instances, strides: Strides,
  distanceOracle:
    (Instances.Index, Instances.Index) -> Strides.Iterator.Element,
  advanceOracle:
    (Instances.Index, Strides.Index) -> Instances.Iterator.Element,
  ${TRACE}
) {
  checkComparable(
    instances,
    oracle: {
      let d = distanceOracle($1, $0);
      return d < 0 ? .LT : d == 0 ? .EQ : .GT
    },
    ${trace})
  
  for i in instances.indices {
    let x = instances[i]
    expectEqual(x, x.advancedBy(0))
    
    for j in strides.indices {
      let y = strides[j]
      expectEqual(advanceOracle(i, j), x.advancedBy(y))
    }

    for j in instances.indices {
      let y = instances[j]
      expectEqual(distanceOracle(i, j), x.distanceTo(y))
    }
  }
}

public struct CollectionMisuseResiliencyChecks {
  public enum FailureKind {
    case None
    case Trap
    case ExpectationFailure
  }

  public var callNextOnExhaustedGenerator: Bool = true
  public var creatingOutOfBoundsIndicesBehavior: FailureKind = .Trap
  public var subscriptOnOutOfBoundsIndicesBehavior: FailureKind = .Trap
  public var subscriptRangeOnOutOfBoundsRangesBehavior: FailureKind = .Trap

  public static var all: CollectionMisuseResiliencyChecks {
    return CollectionMisuseResiliencyChecks()
  }

  public static var none: CollectionMisuseResiliencyChecks {
    return CollectionMisuseResiliencyChecks(
      callNextOnExhaustedGenerator: false,
      creatingOutOfBoundsIndicesBehavior: .None,
      subscriptOnOutOfBoundsIndicesBehavior: .None,
      subscriptRangeOnOutOfBoundsRangesBehavior: .None)
  }
}

internal func _checkIncrementalAdvance<
  Instances : Collection
  where
  Instances.Iterator.Element : ForwardIndex
>(
  instances: Instances,
<<<<<<< HEAD
  equalityOracle: (Instances.Index, Instances.Index)->Bool,
  limit: Instances.Iterator.Element,
  sign: Instances.Iterator.Element.Distance, // 1 or -1
  next: (Instances.Iterator.Element) -> Instances.Iterator.Element,
=======
  equalityOracle: (Instances.Index, Instances.Index) -> Bool,
  limit: Instances.Generator.Element,
  sign: Instances.Generator.Element.Distance, // 1 or -1
  next: (Instances.Generator.Element) -> Instances.Generator.Element,
>>>>>>> d56b8ba4
  ${TRACE}
) {
  for i in instances {
    let d = sign > 0 ? i.distanceTo(limit) : -limit.distanceTo(i)

    var offset: Instances.Iterator.Element.Distance = 0
    for _ in 0...(d * sign).toIntMax() {
      let j = i.advancedBy(offset)
      let k = i.advancedBy(offset + sign, limit: limit)
      let jAtLimit = offset == d
      if jAtLimit {
        expectEqual(limit, j, ${trace})
      }
      expectEqual(jAtLimit ? j : next(j), k, ${trace})
      offset += sign
    }
  }
}

/// Test that the elements of `instances` satisfy the semantic
/// requirements of `ForwardIndex`, using `equalityOracle` to
/// generate equality expectations from pairs of positions in
/// `instances`.
///
/// - Precondition: `endIndex` is reachable from all elements of
///   `instances`
public func checkForwardIndex<
  Instances : Collection
  where
  Instances.Iterator.Element : ForwardIndex
>(
  instances: Instances,
<<<<<<< HEAD
  equalityOracle: (Instances.Index, Instances.Index)->Bool,
  endIndex: Instances.Iterator.Element, ${TRACE}
=======
  equalityOracle: (Instances.Index, Instances.Index) -> Bool,
  endIndex: Instances.Generator.Element, ${TRACE}
>>>>>>> d56b8ba4
) {
  typealias Index = Instances.Iterator.Element
  
  checkIncrementable(
    instances, equalityOracle: equalityOracle, endIndex: endIndex, ${trace})

  _checkIncrementalAdvance(
    instances, equalityOracle: equalityOracle, limit: endIndex,
    sign: 1, next: { $0.successor() }, ${trace})
}

/// Test that the elements of `instances` satisfy the semantic
/// requirements of `BidirectionalIndex`, using `equalityOracle`
/// to generate equality expectations from pairs of positions in
/// `instances`.
///
/// - Preconditions:
///   - all elements of `instances` are reachable from `startIndex`.
///   - `endIndex` is reachable from all elements of `instances`.
public func checkBidirectionalIndex<
  Instances: Collection
  where
  Instances.Iterator.Element : BidirectionalIndex
>(
  instances: Instances,
<<<<<<< HEAD
  equalityOracle: (Instances.Index, Instances.Index)->Bool,
  startIndex: Instances.Iterator.Element,
  endIndex: Instances.Iterator.Element,
=======
  equalityOracle: (Instances.Index, Instances.Index) -> Bool,
  startIndex: Instances.Generator.Element, 
  endIndex: Instances.Generator.Element,
>>>>>>> d56b8ba4
  ${TRACE}
) {
  typealias Index = Instances.Iterator.Element

  checkForwardIndex(
    instances, equalityOracle: equalityOracle, endIndex: endIndex)

  checkDecrementable(
    instances, equalityOracle: equalityOracle, startIndex: startIndex, ${trace})

  _checkIncrementalAdvance(
    instances, equalityOracle: equalityOracle, limit: startIndex,
    sign: -1, next: { $0.predecessor() }, ${trace})
}

/// Test that the elements of `instances` satisfy the semantic
/// requirements of `RandomAccessIndex`, using 
/// `advanceOracle` and 'distanceOracle' to generate expectations
/// about the results of `advancedBy` and `distanceTo` from pairs of
/// positions in `instances` and `distances`.
///
/// - Preconditions:
///   - all elements of `instances` are reachable from `startIndex`.
///   - `endIndex` is reachable from all elements of `instances`.
public func checkRandomAccessIndex<
  Instances : Collection, Distances : Collection
  where
  Instances.Iterator.Element : RandomAccessIndex,
  Distances.Iterator.Element == Instances.Iterator.Element.Distance,
  Instances.Iterator.Element.Distance == Instances.Iterator.Element.Stride
>(
  instances: Instances, distances: Distances,
  distanceOracle:
    (Instances.Index, Instances.Index) -> Distances.Iterator.Element,
  advanceOracle:
    (Instances.Index, Distances.Index) -> Instances.Iterator.Element,
  startIndex: Instances.Iterator.Element,
  endIndex: Instances.Iterator.Element,
  ${TRACE}
) {
  checkBidirectionalIndex(
    instances, equalityOracle: { distanceOracle($0, $1) == 0 },
    startIndex: startIndex, endIndex: endIndex, ${trace})

  checkStrideable(
    instances, strides: distances,
    distanceOracle: distanceOracle,
    advanceOracle: advanceOracle, ${trace})
}

// Generate two overloads: one for Array (which will get
// picked up when the caller passes a literal), and another that
// accepts any appropriate Collection type.
% for genericParam, Element, Expected in zip(
%   ('Expected: Collection', 'Element'),
%   ('Expected.Iterator.Element', 'Element'),
%   ('Expected', 'Array<Element>')):

public func checkIterator<
  ${genericParam}, I : IteratorProtocol
  where I.Element == ${Element}
>(
  expected: ${Expected},
  _ iterator: I,
  ${TRACE},
  resiliencyChecks: CollectionMisuseResiliencyChecks = .all,
  sameValue: (${Element}, ${Element}) -> Bool
) {
  // Copying a `IteratorProtocol` is allowed.
  var mutableGen = iterator
  var actual: [${Element}] = []
  while let e = mutableGen.next() {
    actual.append(e)
  }
  expectEqualSequence(
    expected, actual, ${trace}, sameValue: sameValue)

  if resiliencyChecks.callNextOnExhaustedGenerator {
    // Having returned `.None` once, a `IteratorProtocol` should not generate more
    // elements.
    for _ in 0..<10 {
      expectEmpty(mutableGen.next(), ${trace})
    }
  }
}

public func checkIterator<
  ${genericParam}, I : IteratorProtocol
  where I.Element == ${Element}, ${Element} : Equatable
>(
  expected: ${Expected},
  _ iterator: I,
  ${TRACE},
  resiliencyChecks: CollectionMisuseResiliencyChecks = .all
) {
  checkIterator(
    expected, iterator, ${trace},
    resiliencyChecks: resiliencyChecks, showFrame: false
  ) { $0 == $1 }
}

public func checkSequence<
  ${genericParam}, S : Sequence
  where
  S.Iterator.Element == ${Element}
>(
  expected: ${Expected},
  _ sequence: S,
  ${TRACE},
  resiliencyChecks: CollectionMisuseResiliencyChecks = .all,
  sameValue: (${Element}, ${Element}) -> Bool
) {
  let expectedLength: Int = numericCast(expected.length)
  checkIterator(
    expected, sequence.iterator(), ${trace},
    resiliencyChecks: resiliencyChecks,
    sameValue: sameValue)

  expectGE(
    expectedLength, sequence.underestimatedLength, ${trace})

  // Check that _initializeTo does the right thing if we can do so
  // without destroying the sequence.
<<<<<<< HEAD
  sequence._preprocessingPass { (sequence)->Void in 
    var length = 0
    for _ in sequence { length += 1 }
    let buf = UnsafeMutablePointer<S.Iterator.Element>(allocatingCapacity: length)
=======
  sequence._preprocessingPass { (sequence) -> Void in 
    var count = 0
    for _ in sequence { count += 1 }
    let buf = UnsafeMutablePointer<S.Generator.Element>.alloc(count)
>>>>>>> d56b8ba4
    let end = sequence._initializeTo(buf)
    expectTrue(end == buf + length, "_initializeTo returned the wrong value")
    var j = expected.startIndex
    for i in 0..<(end - buf) {
      expectTrue(sameValue(expected[j], buf[i]))
      j = j.successor()
    }
    buf.deinitializePointee(count: end - buf)
    buf.deallocateCapacity(length)
  }
}

public func checkSequence<
  ${genericParam}, S : Sequence
  where
  S.Iterator.Element == ${Element},
  S.Iterator.Element : Equatable
>(
  expected: ${Expected},
  _ sequence: S,
  ${TRACE},
  resiliencyChecks: CollectionMisuseResiliencyChecks = .all
) {
  checkSequence(
    expected, sequence, ${trace},
    resiliencyChecks: resiliencyChecks, showFrame: false
  ) { $0 == $1 }
}

%for traversal in [ 'Forward', 'Bidirectional', 'RandomAccess' ]:

public func check${traversal}Collection<
  ${genericParam}, C : Collection
  where
  C.Iterator.Element == ${Element},
  C.Index : ${traversal}Index
%  if traversal == 'RandomAccess':
  , C.Index.Stride == C.Index.Distance
% end
>(
  expected: ${Expected}, _ collection: C,
  ${TRACE},
  resiliencyChecks: CollectionMisuseResiliencyChecks = .all,
  sameValue: (${Element}, ${Element}) -> Bool
) {
  // A `Collection` is a multi-pass `Sequence`.
  for _ in 0..<3 {
    checkSequence(
      expected, collection, ${trace},
      resiliencyChecks: resiliencyChecks, sameValue: sameValue)
  }

  // advances up to 1 positions without passing endIndex.  Don't use
  // advancedBy(n) to do this because it's under test here.
  let next = { $0 == collection.endIndex ? $0 : $0.successor() }

  // advances up to 5 positions without passing endIndex.  Picking a
  // small constant to avoid complexity explosion on large input
  // collections.
  let next5 = { next(next(next(next(next($0))))) }

  let partWay0 = next5(collection.startIndex)
  let partWay1 = next5(partWay0)
% if traversal == 'Forward':
  checkForwardIndex(
    collection.startIndex..<partWay0, equalityOracle: { $0 == $1 },
    endIndex: partWay1, ${trace})
% elif traversal == 'Bidirectional':
  checkBidirectionalIndex(
    partWay0..<partWay1, equalityOracle: { $0 == $1 },
    startIndex: collection.startIndex,
    endIndex: next5(partWay1), ${trace})
% else:

%   assert(traversal == 'RandomAccess')
  typealias Distance = C.Index.Distance
  let length: Distance  = collection.length
  let offset0 = min(5, length)
  let offset1 = min(10, length)
  let offset2 = min(15, length)

  let distanceCandidates: [Distance] = [
    -11, -7, -5, -3, -2, -1, 0, 1, 2, 3, 5, 7, 11]

  let distances = distanceCandidates.filter { (x: Distance) -> Bool in
    x + offset0 >= 0 && x + offset1 <= length
  }

  func nextN(n: C.Index.Distance, _ i: C.Index) -> C.Index {
    var i = i
    if n < 0 {
      for _ in 0 ..< -(n.toIntMax()) {
        i -= 1
      }
    }
    else {
      for _ in 0..<n.toIntMax() {
        i += 1
      }
    }
    return i
  }

  let instances = Array(partWay0..<partWay1)
  typealias Distances = [Distance]
  checkRandomAccessIndex(
    instances,
    distances: distances,
    distanceOracle: { (x:Int,y:Int) in Distance(IntMax(y - x)) },
    advanceOracle: { x,y in nextN(distances[y], instances[x]) },
    startIndex: collection.startIndex,
    endIndex: next5(partWay1), ${trace})
% end

  let expectedArray = Array(expected)

  expectEqual(
    expectedArray.length.toIntMax(), collection.length.toIntMax(), ${trace})

  for _ in 0..<3 {
    if true {
      let startIndex = collection.startIndex
      let endIndex = collection.endIndex

      for _ in collection.indices {
        expectEqual(
          startIndex, collection.startIndex,
          "Iteration should not change startIndex",
          stackTrace: ${stackTrace})
        
        expectEqual(
          endIndex, collection.endIndex,
          "Iteration should not change endIndex",
          stackTrace: ${stackTrace})
      }
    }

    var allIndices = Array(collection.indices)

    if expectedArray.length >= 2 {
      for i in 0..<allIndices.length-1 {
        let successor1 = allIndices[i].successor()
        var successor2 = allIndices[i]
        successor2 = successor2.successor()
        var successor3 = allIndices[i]
        successor3 = successor3.successor()
        for s in [ successor1, successor2, successor3 ] {
          expectEqual(allIndices[i + 1], s, ${trace})
          expectEqual(
            expectedArray[i + 1], collection[s], ${trace}, sameValue: sameValue)
        }
      }
%   if traversal == "Bidirectional":
      for i in 1..<allIndices.length {
        let predecessor1 = allIndices[i].predecessor()
        var predecessor2 = allIndices[i]
        predecessor2 = predecessor2.predecessor()
        var predecessor3 = allIndices[i]
        predecessor3 = predecessor3.predecessor()
        for p in [ predecessor1, predecessor2, predecessor3 ] {
          expectEqual(allIndices[i - 1], p, ${trace})
          expectEqual(
            expectedArray[i - 1], collection[p], ${trace}, sameValue: sameValue)
        }
      }
      for i in 1..<allIndices.length {
        var index = allIndices[i]
        index = index.predecessor()
        index = index.successor()
        expectEqual(allIndices[i], index, ${trace})
        expectEqual(
          expectedArray[i], collection[index], ${trace}, sameValue: sameValue)
      }
%   end
    }

    if true {
      var allIndices2: [C.Index] = []
      for i in collection.indices {
        allIndices2.append(i)
      }

      expectEqualSequence(
        allIndices, allIndices2, "iteration should not invalidate indices",
        stackTrace: ${stackTrace})

      expectEqualSequence(
        expectedArray, allIndices.map { collection[$0] },
        stackTrace: ${stackTrace}, sameValue: sameValue)
      expectEqualSequence(
        expectedArray, allIndices2.map { collection[$0] },
        stackTrace: ${stackTrace}, sameValue: sameValue)
    }
  }

  // FIXME: more checks for bidirectional and random access collections.
}

public func check${traversal}Collection<
  ${genericParam}, C : Collection
  where
  C.Iterator.Element == ${Element},
  C.Index : ${traversal}Index,
  ${Element} : Equatable
%  if traversal == 'RandomAccess':
  , C.Index.Stride == C.Index.Distance
% end
>(
  expected: ${Expected}, _ collection: C,
  ${TRACE},
  resiliencyChecks: CollectionMisuseResiliencyChecks = .all
) {
  check${traversal}Collection(
    expected, collection, ${trace},
    resiliencyChecks: resiliencyChecks) { $0 == $1 }
}
% end

// FIXME: merge into checkCollection()
public func checkSliceableWithBidirectionalIndex<
  ${genericParam}, S : Collection
  where
  S.Iterator.Element == ${Element},
  S.SubSequence.Iterator.Element == ${Element},
  S.Index : BidirectionalIndex,
  S.SubSequence : Collection,
  S.SubSequence.Index : BidirectionalIndex,
  ${Element} : Equatable
>(
  expected: ${Expected}, _ sliceable: S, ${TRACE}
) {
  // A `Sliceable` is a `Collection`.
  checkBidirectionalCollection(expected, sliceable, ${trace})

  let expectedArray = Array(expected)
  
  var start = sliceable.startIndex
  for startNumericIndex in 0...expectedArray.length {
    if start != sliceable.endIndex {
      start = start.successor()
      start = start.predecessor()
      start = start.successor()
      start = start.predecessor()
    }
    var end = start
    for endNumericIndex in startNumericIndex...expectedArray.length {
      if end != sliceable.endIndex {
        end = end.successor()
        end = end.predecessor()
        end = end.successor()
        end = end.predecessor()
      }
      let expectedSlice = expectedArray[startNumericIndex..<endNumericIndex]
      let slice = sliceable[start..<end]
      checkBidirectionalCollection(expectedSlice, slice, ${trace})

      if end != sliceable.endIndex {
        end = end.successor()
      }
    }
    if start != sliceable.endIndex {
      start = start.successor()
    }
  }
}

% end

public func nthIndex<C: Collection>(x: C, _ n: Int) -> C.Index {
  return x.startIndex.advancedBy(numericCast(n))
}

public func nth<C: Collection>(x: C, _ n: Int) -> C.Iterator.Element {
  return x[nthIndex(x, n)]
}

public func checkRangeReplaceable<
  C: RangeReplaceableCollection,
  N: Collection
  where
  C.Iterator.Element : Equatable,
  C.Iterator.Element == N.Iterator.Element
>(
  makeCollection: () -> C,
  _ makeNewValues: (Int) -> N
) {
  typealias A = C

  // First make an independent copy of the array that we can use for
  // comparison later.
  let source = Array<A.Iterator.Element>(makeCollection())

  for (ix, i) in source.indices.enumerated() {
    for (jx_, j) in (i..<source.endIndex).enumerated() {
      let jx = jx_ + ix
      
      let oldLength = jx - ix
      for newLength in 0..<(2 * oldLength) {
        let newValues = makeNewValues(newLength)

        func reportFailure(inout a: A, _ message: String) {
          print("\(message) when replacing indices \(ix)...\(jx)")
          print("  in \(Array(source)) with \(Array(newValues))")
          print("  yielding \(Array(a))")
          print("====================================")
          expectTrue(false)
        }

        var a = makeCollection()
     
        a.replaceSubrange(nthIndex(a, ix)..<nthIndex(a, jx), with: newValues)
        let growth = newLength - oldLength
        
        let expectedLength = source.length + growth
        let actualLength = numericCast(a.length) as Int
        if actualLength != expectedLength {
          reportFailure(
            &a, "\(actualLength) != expected length \(expectedLength)")
        }
        
        for (kx, k) in a.indices.enumerated() {
          let expectedValue = kx < ix ? nth(source, kx)
          : kx < jx + growth ? nth(newValues, kx - ix)
          : nth(source, kx - growth)

          if a[k] != expectedValue {
            reportFailure(
              &a,
              // FIXME: why do we need to break this string into two parts?
              "a[\(kx)] = "
              + "\(a[k]) != expected value \(expectedValue)")
          }
        }
      }
    }
  }
}

public func expectEqualSequence<
  Expected: Sequence,
  Actual: Sequence
  where
  Expected.Iterator.Element == Actual.Iterator.Element,
  Expected.Iterator.Element : Equatable
>(expected: Expected, _ actual: Actual, ${TRACE}) {
  expectEqualSequence(expected, actual, ${trace}) { $0 == $1 }
}

public func expectEqualSequence<
  Expected : Sequence,
  Actual : Sequence,
  T : Equatable,
  U : Equatable
  where
  Expected.Iterator.Element == Actual.Iterator.Element,
  Expected.Iterator.Element == (T, U)
>(expected: Expected, _ actual: Actual, ${TRACE}) {
  expectEqualSequence(
    expected, actual, ${trace}) {
    (lhs: (T, U), rhs: (T, U)) -> Bool in
    lhs.0 == rhs.0 && lhs.1 == rhs.1
  }
}

public func expectEqualSequence<
  Expected: Sequence,
  Actual: Sequence
  where
  Expected.Iterator.Element == Actual.Iterator.Element
>(expected: Expected, _ actual: Actual, ${TRACE},
<<<<<<< HEAD
  sameValue: (Expected.Iterator.Element, Expected.Iterator.Element)->Bool) {

=======
  sameValue: (Expected.Generator.Element, Expected.Generator.Element) -> Bool) {
  
>>>>>>> d56b8ba4
  if !expected.elementsEqual(actual, isEquivalent: sameValue) {
    expectationFailure("expected elements: \"\(expected)\"\n"
      + "actual: \"\(actual)\" (of type \(String(reflecting: actual.dynamicType)))",
      trace: ${trace})
  }
}

public func expectEqualsUnordered<
  Expected : Sequence,
  Actual : Sequence
  where
  Expected.Iterator.Element == Actual.Iterator.Element
>(
  expected: Expected, _ actual: Actual, ${TRACE},
  compare: (Expected.Iterator.Element, Expected.Iterator.Element)
    -> ExpectedComparisonResult
) {
  let x: [Expected.Iterator.Element] =
    expected.sorted(compose(compare, { $0.isLT() }))
  let y: [Actual.Iterator.Element] =
    actual.sorted(compose(compare, { $0.isLT() }))
  expectEqualSequence(
    x, y, ${trace}, sameValue: compose(compare, { $0.isEQ() }))
}

public func expectEqualsUnordered<
  Expected : Sequence,
  Actual : Sequence
  where
  Expected.Iterator.Element == Actual.Iterator.Element,
  Expected.Iterator.Element : Comparable
>(
  expected: Expected, _ actual: Actual, ${TRACE}
) {
  expectEqualsUnordered(expected, actual, ${trace}) {
    $0 < $1 ? .LT : $0 == $1 ? .EQ : .GT
  }
}

public func expectEqualsUnordered<T : Comparable>(
  expected: [T], _ actual: [T], ${TRACE}
) {
  let x = expected.sorted()
  let y = actual.sorted()
  expectEqualSequence(x, y, ${trace})
}

/// A nominal type that is equivalent to a tuple of two elements.
///
/// We need a nominal type because we can't add protocol conformances to
/// tuples.
struct Pair<T : Comparable> : Comparable {
  init(_ first: T, _ second: T) {
    self.first = first
    self.second = second
  }

  var first: T
  var second: T
}

func == <T>(lhs: Pair<T>, rhs: Pair<T>) -> Bool {
  return lhs.first == rhs.first && lhs.second == rhs.second
}

func < <T>(lhs: Pair<T>, rhs: Pair<T>) -> Bool {
  return [ lhs.first, lhs.second ].lexicographicalCompare(
    [ rhs.first, rhs.second ])
}

public func expectEqualsUnordered<
    Expected : Sequence,
    Actual : Sequence,
    T : Comparable
    where
    Expected.Iterator.Element == Actual.Iterator.Element,
    Expected.Iterator.Element == (T, T)
>(
    expected: Expected, _ actual: Actual, ${TRACE}
) {
  func comparePairLess(lhs: (T, T), rhs: (T, T)) -> Bool {
    return [ lhs.0, lhs.1 ].lexicographicalCompare([ rhs.0, rhs.1 ])
  }

  let x: [(T, T)] = Array(expected).sorted(comparePairLess)
  let y: [(T, T)] = Array(actual).sorted(comparePairLess)

  func comparePairEquals(lhs: (T, T), rhs: (T, T)) -> Bool {
    return lhs.0 == rhs.0 && lhs.1 == rhs.1
  }

  expectEqualSequence(x, y, ${trace}, sameValue: comparePairEquals)
}

public func expectEqualFunctionsForDomain<ArgumentType, Result : Equatable>(
    arguments: [ArgumentType], _ function1: ArgumentType -> Result,
    _ function2: ArgumentType -> Result
) {
  for a in arguments {
    let expected = function1(a)
    let actual = function2(a)
    expectEqual(expected, actual, "where the argument is: \(a)")
  }
}

public func expectEqualMethodsForDomain<
  SelfType, ArgumentType, Result : Equatable
>(
  selfs: [SelfType], _ arguments: [ArgumentType],
  _ function1: SelfType -> ArgumentType -> Result,
  _ function2: SelfType -> ArgumentType -> Result
) {
  for s in selfs {
    for a in arguments {
      let expected = function1(s)(a)
      let actual = function2(s)(a)
      expectEqual(
        expected, actual,
        "where the first argument is: \(s)\nand the second argument is: \(a)"
      )
    }
  }
}

public func expectEqualUnicodeScalars(
  expected: [UInt32], _ actual: String, ${TRACE}) {
  let actualUnicodeScalars = Array(
    actual.unicodeScalars.lazy.map { $0.value })
  
  if !expected.elementsEqual(actualUnicodeScalars) {
    expectationFailure(
      "expected elements: \"\(asHex(expected))\"\n"
      + "actual: \"\(asHex(actualUnicodeScalars))\"",
      trace: ${trace})
  }
}

public func expectPrinted<T>(
  expectedOneOf patterns: [String], _ object: T, ${TRACE}
) {
  let actual = String(object)
  if !patterns.contains(actual) {
    expectationFailure(
      "expected: any of \(String(reflecting: patterns))\n"
      + "actual: \(String(reflecting: actual))",
      trace: ${trace})
  }
}

public func expectPrinted<T>(
  expected: String, _ object: T, ${TRACE}
) {
  expectPrinted(expectedOneOf: [expected], object, ${trace})
}

public func expectDebugPrinted<T>(
  expectedOneOf patterns: [String], _ object: T, ${TRACE}
) {
  expectPrinted(expectedOneOf: patterns, String(reflecting: object), ${trace})
}

public func expectDebugPrinted<T>(
  expected: String, _ object: T, ${TRACE}
) {
  expectDebugPrinted(expectedOneOf: [expected], object, ${trace})
}

func compose<A, B, C>(f: A -> B, _ g: B -> C) -> A -> C {
  return { a in
    return g(f(a))
  }
}

/// State that is created every time a fresh iterator is created with
/// `MinimalSequence.iterator()`.
internal class _MinimalIteratorPrivateState<T> {
  internal init() {}

  internal var returnedNilCounter: Int = 0
}

/// State shared by all iterators of a MinimalSequence.
internal class _MinimalIteratorSharedState<T> {
  internal init(_ data: [T]) {
    self.data = data
  }

  internal let data: [T]
  internal var i: Int = 0
  internal var underestimatedLength: Int = 0
}

//===----------------------------------------------------------------------===//
// MinimalIterator
//===----------------------------------------------------------------------===//

/// An iterator that implements the protocol contract in the most
/// narrow way possible.
///
/// This iterator will return `nil` only once.
public struct MinimalIterator<T> : IteratorProtocol {
  public init<S : Sequence where S.Iterator.Element == T>(_ s: S) {
    self._sharedState = _MinimalIteratorSharedState(Array(s))
  }

  public init(_ data: [T]) {
    self._sharedState = _MinimalIteratorSharedState(data)
  }

  internal init(_ _sharedState: _MinimalIteratorSharedState<T>) {
    self._sharedState = _sharedState
  }

  public func next() -> T? {
    if _sharedState.i == _sharedState.data.length {
      if isConsumed {
        expectUnreachable("next() was called on a consumed iterator")
      }
      _privateState.returnedNilCounter += 1
      return nil
    }
    defer { _sharedState.i += 1 }
    return _sharedState.data[_sharedState.i]
  }

  public var isConsumed: Bool {
    return returnedNilCounter >= 1
  }

  public var returnedNilCounter: Int {
    return _privateState.returnedNilCounter
  }

  internal let _privateState: _MinimalIteratorPrivateState<T> =
    _MinimalIteratorPrivateState()
  internal let _sharedState: _MinimalIteratorSharedState<T>
}

// A protocol to identify MinimalIterator.
public protocol _MinimalIteratorProtocol {}
extension MinimalIterator : _MinimalIteratorProtocol {}

//===----------------------------------------------------------------------===//
// MinimalSequence
//===----------------------------------------------------------------------===//

public enum UnderestimatedLengthBehavior {
  /// Return the actual number of elements.
  case Precise

  /// Return the actual number of elements divided by 2.
  case Half

  /// Return an overestimated length.  Useful to test how algorithms reserve
  /// memory.
  case Overestimate

  /// Return the provided value.
  case Value(Int)
}

public protocol StrictSequence : Sequence {
  typealias Element
  init(base: MinimalSequence<Element>)
  var base: MinimalSequence<Element> { get }
}

extension StrictSequence {
  public init<S : Sequence where S.Iterator.Element == Element>(
    elements: S,
    underestimatedLength: UnderestimatedLengthBehavior = .Value(0)
  ) {
    self.init(base: MinimalSequence(
      elements: elements, underestimatedLength: underestimatedLength))
  }

  public var underestimatedLength: Int {
    return base.underestimatedLength
  }
}

extension StrictSequence where Iterator : _MinimalIteratorProtocol {
  public func iterator() -> MinimalIterator<Element> {
    return base.iterator()
  }
}

/// A Sequence that implements the protocol contract in the most
/// narrow way possible.
///
/// This sequence is consumed when its iterator is advanced.
public struct MinimalSequence<T> : Sequence, CustomDebugStringConvertible {
  public init<S : Sequence where S.Iterator.Element == T>(
    elements: S,
    underestimatedLength: UnderestimatedLengthBehavior = .Value(0)
  ) {
    let data = Array(elements)
    self._sharedState = _MinimalIteratorSharedState(data)

    switch underestimatedLength {
    case .Precise:
      self._sharedState.underestimatedLength = data.length

    case .Half:
      self._sharedState.underestimatedLength = data.length / 2

    case .Overestimate:
      self._sharedState.underestimatedLength = data.length * 3 + 5

    case .Value(let length):
      self._sharedState.underestimatedLength = length
    }
  }

  public func iterator() -> MinimalIterator<T> {
    return MinimalIterator(_sharedState)
  }

  public var underestimatedLength: Int {
    return Swift.max(
      0, self._sharedState.underestimatedLength - self._sharedState.i)
  }

  public var debugDescription: String {
    return "MinimalSequence(\(_sharedState.data[_sharedState.i..<_sharedState.data.length]))"
  }

  internal let _sharedState: _MinimalIteratorSharedState<T>
}

//===----------------------------------------------------------------------===//
// Index invalidation checking
//===----------------------------------------------------------------------===//

internal enum _CollectionOperation : Equatable {
  case ReserveCapacity(capacity: Int)
  case Append
  case AppendContentsOf(length: Int)
  case ReplaceSubrange(bounds: Range<Int>, replacementLength: Int)
  case Insert(at: Int)
  case InsertContentsOf(at: Int, length: Int)
  case RemoveAt(index: Int)
  case RemoveLast
  case RemoveSubrange(bounds: Range<Int>)
  case RemoveAll(keepingCapacity: Bool)

  internal func _applyTo(
    elementsLastMutatedStateIds: [Int], nextStateId: Int) -> [Int] {
    var result = elementsLastMutatedStateIds
    switch self {
    case ReserveCapacity:
      let invalidIndices = result.indices
      result.replaceSubrange(
        invalidIndices,
        with: repeatElement(nextStateId, count: invalidIndices.length))

    case Append:
      result.append(nextStateId)

    case AppendContentsOf(let length):
      result.appendContentsOf(
        repeatElement(nextStateId, count: length))

    case ReplaceSubrange(let bounds, let replacementLength):
      result.replaceSubrange(
        bounds,
        with: repeatElement(nextStateId, count: replacementLength))

      let invalidIndices = bounds.startIndex..<result.endIndex
      result.replaceSubrange(
        invalidIndices,
        with: repeatElement(nextStateId, count: invalidIndices.length))

    case Insert(let index):
      result.insert(nextStateId, at: index)

      let invalidIndices = index..<result.endIndex
      result.replaceSubrange(
        invalidIndices,
        with: repeatElement(nextStateId, count: invalidIndices.length))

    case InsertContentsOf(let index, let length):
      result.insertContentsOf(
        repeatElement(nextStateId, count: length),
        at: index)

      let invalidIndices = index..<result.endIndex
      result.replaceSubrange(
        invalidIndices,
        with: repeatElement(nextStateId, count: invalidIndices.length))

    case RemoveAt(let index):
      result.removeAt(index)

      let invalidIndices = index..<result.endIndex
      result.replaceSubrange(
        invalidIndices,
        with: repeatElement(nextStateId, count: invalidIndices.length))

    case RemoveLast:
      result.removeLast()

    case RemoveSubrange(let bounds):
      result.removeSubrange(bounds)

      let invalidIndices = bounds.startIndex..<result.endIndex
      result.replaceSubrange(
        invalidIndices,
        with: repeatElement(nextStateId, count: invalidIndices.length))

    case RemoveAll(let keepCapacity):
      result.removeAll(keepingCapacity: keepCapacity)
    }
    return result
  }
}

internal func == (
  lhs: _CollectionOperation,
  rhs: _CollectionOperation
) -> Bool {
  switch (lhs, rhs) {
  case (.ReserveCapacity(let lhsCapacity), .ReserveCapacity(let rhsCapacity)):
    return lhsCapacity == rhsCapacity

  case (.Append, .Append):
    return true

  case (.AppendContentsOf(let lhsLength), .AppendContentsOf(let rhsLength)):
    return lhsLength == rhsLength

  case (
    .ReplaceSubrange(let lhsBounds, let lhsReplacementLength),
    .ReplaceSubrange(let rhsBounds, let rhsReplacementLength)):

    return lhsBounds == rhsBounds &&
      lhsReplacementLength == rhsReplacementLength

  case (.Insert(let lhsAtIndex), .Insert(let rhsAtIndex)):
    return lhsAtIndex == rhsAtIndex

  case (
    .InsertContentsOf(let lhsAtIndex, let lhsLength),
    .InsertContentsOf(let rhsAtIndex, let rhsLength)):

    return lhsAtIndex == rhsAtIndex && lhsLength == rhsLength

  case (.RemoveAt(let lhsIndex), .RemoveAt(let rhsIndex)):
    return lhsIndex == rhsIndex

  case (.RemoveLast, .RemoveLast):
    return true

  case (.RemoveSubrange(let lhsBounds), .RemoveSubrange(let rhsBounds)):
    return lhsBounds == rhsBounds

  case (.RemoveAll(let lhsKeepCapacity), .RemoveAll(let rhsKeepCapacity)):
    return lhsKeepCapacity == rhsKeepCapacity

  default:
    return false
  }
}

public struct _CollectionState : Equatable, Hashable {
  internal static var _nextUnusedState: Int = 0
  internal static var _namedStates: [String : _CollectionState] = [:]

  internal let _id: Int
  internal let _elementsLastMutatedStateIds: [Int]

  internal init(id: Int, elementsLastMutatedStateIds: [Int]) {
    self._id = id
    self._elementsLastMutatedStateIds = elementsLastMutatedStateIds
  }

  internal init(newRootStateForLength length: Int) {
    self._id = _CollectionState._nextUnusedState
    _CollectionState._nextUnusedState += 1
    self._elementsLastMutatedStateIds =
      Array(repeatElement(self._id, count: length))
  }

  internal init(name: String, length: Int) {
    if let result = _CollectionState._namedStates[name] {
      self = result
    } else {
      self = _CollectionState(newRootStateForLength: length)
      _CollectionState._namedStates[name] = self
    }
  }

  public var hashValue: Int {
    return _id.hashValue
  }
}

public func == (lhs: _CollectionState, rhs: _CollectionState) -> Bool {
  return lhs._id == rhs._id
}

internal struct _CollectionStateTransition {
  internal let _previousState: _CollectionState
  internal let _operation: _CollectionOperation
  internal let _nextState: _CollectionState

  internal static var _allTransitions:
    [_CollectionState : Box<[_CollectionStateTransition]>] = [:]

  internal init(
    previousState: _CollectionState,
    operation: _CollectionOperation,
    nextState: _CollectionState
  ) {
    var transitions =
      _CollectionStateTransition._allTransitions[previousState]
    if transitions == nil {
      transitions = Box<[_CollectionStateTransition]>([])
      _CollectionStateTransition._allTransitions[previousState] = transitions
    }
    if let i = transitions!.value.indexOf({ $0._operation == operation }) {
      self = transitions!.value[i]
      return
    }
    self._previousState = previousState
    self._operation = operation
    self._nextState = nextState
    transitions!.value.append(self)
  }

  internal init(
    previousState: _CollectionState,
    operation: _CollectionOperation
  ) {
    let nextStateId = _CollectionState._nextUnusedState
    _CollectionState._nextUnusedState += 1
    let newElementStates = operation._applyTo(
      previousState._elementsLastMutatedStateIds, nextStateId: nextStateId)
    let nextState = _CollectionState(
      id: nextStateId, elementsLastMutatedStateIds: newElementStates)
    self = _CollectionStateTransition(
      previousState: previousState,
      operation: operation,
      nextState: nextState)
  }
}

//===----------------------------------------------------------------------===//
// MinimalForwardIndex
//===----------------------------------------------------------------------===//

/// Asserts that the two indices are allowed to participate in a binary
/// operation.
internal func _expectCompatibleIndices<Index : _MinimalIndex>(
  first: Index,
  _ second: Index,
  ${TRACE}
) {
  if let firstStateId = first._collectionState?._id,
    let secondStateId = second._collectionState?._id
    where firstStateId == secondStateId {

    // The indices are derived from the same state.
    return
  }

  // The indices are derived from different states.  Check that they point
  // to elements that persisted from the same state.

  func getLastMutatedStateId(i: Index) -> Int? {
    guard let state = i._collectionState else { return nil }
    let offset = i._offset
    if offset == state._elementsLastMutatedStateIds.endIndex {
      return state._id
    }
    return state._elementsLastMutatedStateIds[offset]
  }

  let firstElementLastMutatedStateId = getLastMutatedStateId(first)
  let secondElementLastMutatedStateId = getLastMutatedStateId(second)

  expectEqual(
    firstElementLastMutatedStateId,
    secondElementLastMutatedStateId,
    "Indices are not compatible:\n" +
    "first: \(first)\n" +
    "second: \(second)\n" +
    "first element last mutated in state id: \(firstElementLastMutatedStateId)\n" +
    "second element last mutated in state id: \(secondElementLastMutatedStateId)\n",
    stackTrace: ${stackTrace})

  // To make writing assertions easier, perform a trap.
  if firstElementLastMutatedStateId != secondElementLastMutatedStateId {
    fatalError("Indices are not compatible")
  }
}

public protocol _MinimalIndex {
  /// Distance from start index.
  var _offset: Int { get }

  var _collectionState: _CollectionState? { get }
}

% for Distance in [ '', 'Int32' ]:
%   Index = 'MinimalForward%sIndex' % Distance

public struct ${Index} : ForwardIndex {
% if Distance != '':
  public typealias Distance = ${Distance}
% end

  public init(position: Int, startIndex: Int, endIndex: Int) {
    self = ${Index}(
      collectionState: nil,
      position: position,
      startIndex: startIndex,
      endIndex: endIndex)
  }

  internal init(
    collectionState: _CollectionState?,
    position: Int,
    startIndex: Int,
    endIndex: Int
  ) {
    expectLE(startIndex, position)
    expectGE(endIndex, position)
    self._collectionState = collectionState
    self.position = position
    self.startIndex = startIndex
    self.endIndex = endIndex
  }

  public func successor() -> ${Index} {
    expectNotEqual(endIndex, position)
    return ${Index}(
      collectionState: _collectionState,
      position: position + 1, startIndex: startIndex, endIndex: endIndex)
  }

  public static func _failEarlyRangeCheck(
    index: ${Index}, bounds: Range<${Index}>
  ) {
    expectLE(bounds.startIndex.position, index.position)
    expectGT(bounds.endIndex.position, index.position)

    if ${Index}.trapOnRangeCheckFailure.value {
      Int._failEarlyRangeCheck(
        index.position,
        bounds: bounds.startIndex.position..<bounds.endIndex.position)
    }
  }

  public static func _failEarlyRangeCheck2(
    rangeStart: ${Index}, rangeEnd: ${Index},
    boundsStart: ${Index}, boundsEnd: ${Index}
  ) {
    let range = rangeStart..<rangeEnd
    let bounds = boundsStart..<boundsEnd
    expectLE(bounds.startIndex.position, range.startIndex.position)
    expectGE(bounds.endIndex.position, range.startIndex.position)
    expectLE(bounds.startIndex.position, range.endIndex.position)
    expectGE(bounds.endIndex.position, range.endIndex.position)

    if ${Index}.trapOnRangeCheckFailure.value {
      Int._failEarlyRangeCheck2(
        rangeStart.position,
        rangeEnd: rangeEnd.position,
        boundsStart: boundsStart.position,
        boundsEnd: boundsEnd.position)
    }
  }

  public let _collectionState: _CollectionState?

  public let position: Int
  public let startIndex: Int
  public let endIndex: Int

  public static var trapOnRangeCheckFailure = ResettableValue(true)
}

public func == (lhs: ${Index}, rhs: ${Index}) -> Bool {
  _expectCompatibleIndices(lhs, rhs)
  return lhs.position == rhs.position
}

extension ${Index} : _MinimalIndex {
  public var _offset: Int {
    return position - startIndex
  }
}

% end

//===----------------------------------------------------------------------===//
// MinimalBidirectionalIndex
//===----------------------------------------------------------------------===//

public struct MinimalBidirectionalIndex : BidirectionalIndex {
  public init(position: Int, startIndex: Int, endIndex: Int) {
    self = MinimalBidirectionalIndex(
      collectionState: nil,
      position: position,
      startIndex: startIndex,
      endIndex: endIndex)
  }

  internal init(
    collectionState: _CollectionState?,
    position: Int,
    startIndex: Int,
    endIndex: Int
  ) {
    expectLE(startIndex, position)
    expectGE(endIndex, position)
    self._collectionState = collectionState
    self.position = position
    self.startIndex = startIndex
    self.endIndex = endIndex
  }

  public func successor() -> MinimalBidirectionalIndex {
    expectNotEqual(endIndex, position)
    return MinimalBidirectionalIndex(
      collectionState: _collectionState,
      position: position + 1, startIndex: startIndex, endIndex: endIndex)
  }

  public func predecessor() -> MinimalBidirectionalIndex {
    expectNotEqual(startIndex, position)
    return MinimalBidirectionalIndex(
      collectionState: _collectionState,
      position: position - 1, startIndex: startIndex, endIndex: endIndex)
  }

  public static func _failEarlyRangeCheck(
    index: MinimalBidirectionalIndex,
    bounds: Range<MinimalBidirectionalIndex>
  ) {
    expectLE(bounds.startIndex.position, index.position)
    expectGT(bounds.endIndex.position, index.position)

    if MinimalBidirectionalIndex.trapOnRangeCheckFailure.value {
      Int._failEarlyRangeCheck(
        index.position,
        bounds: bounds.startIndex.position..<bounds.endIndex.position)
    }
  }

  public static func _failEarlyRangeCheck2(
    rangeStart: MinimalBidirectionalIndex,
    rangeEnd: MinimalBidirectionalIndex,
    boundsStart: MinimalBidirectionalIndex,
    boundsEnd: MinimalBidirectionalIndex
  ) {
    let range = rangeStart..<rangeEnd
    let bounds = boundsStart..<boundsEnd
    expectLE(bounds.startIndex.position, range.startIndex.position)
    expectGE(bounds.endIndex.position, range.startIndex.position)
    expectLE(bounds.startIndex.position, range.endIndex.position)
    expectGE(bounds.endIndex.position, range.endIndex.position)

    if MinimalBidirectionalIndex.trapOnRangeCheckFailure.value {
      Int._failEarlyRangeCheck2(
        rangeStart.position,
        rangeEnd: rangeEnd.position,
        boundsStart: boundsStart.position,
        boundsEnd: boundsEnd.position)
    }
  }

  public let _collectionState: _CollectionState?

  public let position: Int
  public let startIndex: Int
  public let endIndex: Int

  public static var trapOnRangeCheckFailure = ResettableValue(true)
}

public func == (
  lhs: MinimalBidirectionalIndex,
  rhs: MinimalBidirectionalIndex
) -> Bool {
  _expectCompatibleIndices(lhs, rhs)
  return lhs.position == rhs.position
}

extension MinimalBidirectionalIndex : _MinimalIndex {
  public var _offset: Int {
    return position - startIndex
  }
}

//===----------------------------------------------------------------------===//
// Strict Index Types
//===----------------------------------------------------------------------===//

% for Traversal in ['Forward', 'Bidirectional', 'RandomAccess']:
%   StrictIndexType = 'Strict{}Index'.format(Traversal)

public protocol ${StrictIndexType} : ${Traversal}Index {
  typealias Base : ${Traversal}Index
  init(_ base: Base)
  var base: Base { get set }

  func logSuccessor()
  func logPredecessor()
}

extension ${StrictIndexType} {
  public func successor() -> Self {
    logSuccessor()
    return Self(base.successor())
  }
%   if Traversal in ['Bidirectional', 'RandomAccess']:
  public func predecessor() -> Self {
    logPredecessor()
    return Self(base.predecessor())
  }
%   end
}

% end

//===----------------------------------------------------------------------===//
// Defaulted Index Types
//===----------------------------------------------------------------------===//
% for Traversal in ['Forward', 'Bidirectional', 'RandomAccess']:
%   StrictIndexType = 'Strict{}Index'.format(Traversal)
%   DefaultedIndex = 'Defaulted{}Index'.format(Traversal)

public struct ${DefaultedIndex}: ${StrictIndexType} {
  public typealias Distance = Int
  public typealias Base = Int
  public var base: Base
  public static var timesSuccessorCalled = ResettableValue(0)
  public static var timesPredecessorCalled = ResettableValue(0)

  public init(_ base: Base) {
    self.base = base
  }

  public init(position: Base, startIndex: Base, endIndex: Base) {
    expectLE(startIndex, position)
    expectGE(endIndex, position)
    self.init(position)
  }

  public func logSuccessor() {
    ${DefaultedIndex}.timesSuccessorCalled.value += 1
  }

  public func logPredecessor() {
    ${DefaultedIndex}.timesPredecessorCalled.value += 1
  }

% if Traversal == 'RandomAccess':
  public func distanceTo(n: ${DefaultedIndex}) -> Distance {
    return n.base - base
  }

  public func advancedBy(n: Distance) -> ${DefaultedIndex} {
    return ${DefaultedIndex}(base + n)
  }
% end
}

public func == (lhs: ${DefaultedIndex}, rhs: ${DefaultedIndex}) -> Bool {
  return rhs.base == lhs.base
}

% end



//===----------------------------------------------------------------------===//
// MinimalRandomAccessIndex
//===----------------------------------------------------------------------===//

public struct MinimalRandomAccessIndex : RandomAccessIndex {
  public typealias Distance = Int
  public init(position: Int, startIndex: Int, endIndex: Int) {
    self = MinimalRandomAccessIndex(
      collectionState: nil,
      position: position,
      startIndex: startIndex,
      endIndex: endIndex)
  }

  internal init(
    collectionState: _CollectionState?,
    position: Int,
    startIndex: Int,
    endIndex: Int
  ) {
    expectLE(startIndex, position)
    expectGE(endIndex, position) /*{
      "position=\(self.position) startIndex=\(self.startIndex) endIndex=\(self.endIndex)"
    }*/

    self._collectionState = collectionState
    self.position = position
    self.startIndex = startIndex
    self.endIndex = endIndex
  }

  public func successor() -> MinimalRandomAccessIndex {
    expectNotEqual(endIndex, position)
    return MinimalRandomAccessIndex(
      collectionState: _collectionState,
      position: position + 1, startIndex: startIndex, endIndex: endIndex)
  }

  public func predecessor() -> MinimalRandomAccessIndex {
    expectNotEqual(startIndex, position)
    return MinimalRandomAccessIndex(
      collectionState: _collectionState,
      position: position - 1, startIndex: startIndex, endIndex: endIndex)
  }

  public func distanceTo(other: MinimalRandomAccessIndex) -> Int {
    _expectCompatibleIndices(self, other)
    return other.position - position
  }

  public func advancedBy(n: Int) -> MinimalRandomAccessIndex {
    let newPosition = position + n
    expectLE(startIndex, newPosition)
    expectGE(
      endIndex, newPosition,
      "position=\(self.position) startIndex=\(self.startIndex)")
    return MinimalRandomAccessIndex(
      collectionState: _collectionState,
      position: newPosition, startIndex: startIndex, endIndex: endIndex)
  }

  public static func _failEarlyRangeCheck(
    index: MinimalRandomAccessIndex,
    bounds: Range<MinimalRandomAccessIndex>
  ) {
    expectLE(bounds.startIndex.position, index.position)
    expectGT(bounds.endIndex.position, index.position)

    if MinimalRandomAccessIndex.trapOnRangeCheckFailure.value {
      Int._failEarlyRangeCheck(
        index.position,
        bounds: bounds.startIndex.position..<bounds.endIndex.position)
    }
  }

  public static func _failEarlyRangeCheck2(
    rangeStart: MinimalRandomAccessIndex,
    rangeEnd: MinimalRandomAccessIndex,
    boundsStart: MinimalRandomAccessIndex,
    boundsEnd: MinimalRandomAccessIndex
  ) {
    let range = rangeStart..<rangeEnd
    let bounds = boundsStart..<boundsEnd
    expectLE(bounds.startIndex.position, range.startIndex.position)
    expectGE(bounds.endIndex.position, range.startIndex.position)
    expectLE(bounds.startIndex.position, range.endIndex.position)
    expectGE(bounds.endIndex.position, range.endIndex.position)

    if MinimalRandomAccessIndex.trapOnRangeCheckFailure.value {
      Int._failEarlyRangeCheck2(
        rangeStart.position,
        rangeEnd: rangeEnd.position,
        boundsStart: boundsStart.position,
        boundsEnd: boundsEnd.position)
    }
  }

  public let _collectionState: _CollectionState?

  public let position: Int
  public let startIndex: Int
  public let endIndex: Int

  public static var trapOnRangeCheckFailure = ResettableValue(true)
}

public func == (
  lhs: MinimalRandomAccessIndex,
  rhs: MinimalRandomAccessIndex
) -> Bool {
  _expectCompatibleIndices(lhs, rhs)
  return lhs.position == rhs.position
}

extension MinimalRandomAccessIndex : _MinimalIndex {
  public var _offset: Int {
    return position - startIndex
  }
}

//===----------------------------------------------------------------------===//
// Minimal***[Mutable]?Collection
//===----------------------------------------------------------------------===//

% for traversal in [ 'Forward', 'Bidirectional', 'RandomAccess' ]:
%   for mutable in [ False, True ]:
// This comment is a workaround for <rdar://problem/18900352> gyb miscompiles nested loops
%     Protocol = 'Strict%s%sCollection' % (traversal, 'Mutable' if mutable else '')
%     Self = 'Minimal%s%sCollection' % (traversal, 'Mutable' if mutable else '')
%     Index = 'Minimal%sIndex' % traversal

public protocol ${Protocol} : ${'MutableCollection' if mutable else 'Collection'} {
  typealias Element
  init(base: ${Self}<Element>)
%     if mutable:
  var base: ${Self}<Element> { get set }
%     else:
  var base: ${Self}<Element> { get }
%     end
}

extension ${Protocol} {
  public init<S : Sequence where S.Iterator.Element == Element>(
    elements: S,
    underestimatedLength: UnderestimatedLengthBehavior = .Value(0)
  ) {
    self.init(base:
      ${Self}(elements: elements, underestimatedLength: underestimatedLength))
  }

  public var underestimatedLength: Int {
    return base.underestimatedLength
  }
}

extension ${Protocol} where Iterator : _MinimalIteratorProtocol {
  public func iterator() -> MinimalIterator<Element> {
    return base.iterator()
  }
}

extension ${Protocol} where Index : _MinimalIndex {
  public var startIndex: ${Index} {
    return base.startIndex
  }

  public var endIndex: ${Index} {
    return base.endIndex
  }

  public subscript(i: ${Index}) -> Element {
    get {
      _expectCompatibleIndices(self.startIndex, i)
      return base[i]
    }
%     if mutable:
    set {
      _expectCompatibleIndices(self.startIndex, i)
      base[i] = newValue
    }
%     end
  }
}

/// A minimal implementation of `Collection` with extra checks.
public struct ${Self}<T> : ${'MutableCollection' if mutable else 'Collection'} {
  public init<S : Sequence where S.Iterator.Element == T>(
    elements: S,
    underestimatedLength: UnderestimatedLengthBehavior = .Value(0)
  ) {
    self._elements = Array(elements)

    self._collectionState = _CollectionState(
      newRootStateForLength: self._elements.length)

    switch underestimatedLength {
    case .Precise:
      _underestimatedLength = _elements.length

    case .Half:
      _underestimatedLength = _elements.length / 2

    case .Overestimate:
      _underestimatedLength = _elements.length * 3 + 5

    case .Value(let length):
      _underestimatedLength = length
    }
  }

  public func iterator() -> MinimalIterator<T> {
    return MinimalIterator(_elements)
  }

  public var startIndex: ${Index} {
    return ${Index}(
      collectionState: _collectionState,
      position: 0,
      startIndex: 0,
      endIndex: _elements.endIndex)
  }

  public var endIndex: ${Index} {
    return ${Index}(
      collectionState: _collectionState,
      position: _elements.endIndex,
      startIndex: 0,
      endIndex: _elements.endIndex)
  }

  public subscript(i: ${Index}) -> T {
    get {
      _expectCompatibleIndices(self.startIndex, i)
      return _elements[i.position]
    }
%     if mutable:
    set {
      _expectCompatibleIndices(self.startIndex, i)
      _elements[i.position] = newValue
    }
%     end
  }

  public var underestimatedLength: Int {
    return _underestimatedLength
  }

  internal var _underestimatedLength: Int

  internal var _elements: [T]
  internal let _collectionState: _CollectionState
}

%   end
% end

//===----------------------------------------------------------------------===//
// Minimal***RangeReplaceableCollection
//===----------------------------------------------------------------------===//

% for traversal in [ 'Forward', 'Bidirectional', 'RandomAccess' ]:
%   Protocol = 'Strict%sRangeReplaceableCollection' % traversal
%   Self = 'Minimal%sRangeReplaceableCollection' % traversal
%   Index = 'Minimal%sIndex' % traversal

public protocol ${Protocol} : RangeReplaceableCollection {
  typealias Element
  init(base: ${Self}<Element>)
  var base: ${Self}<Element> { get set }
}

extension ${Protocol} {
  public mutating func replaceSubrange<
    C : Collection where C.Iterator.Element == Element
  >(bounds: Range<${Self}<Element>.Index>,
    with newElements: C) {
    base.replaceSubrange(bounds, with: newElements)
  }

  public mutating func removeLast() -> Element {
    return base.removeLast()
  }
}

extension ${Protocol} where Iterator : _MinimalIteratorProtocol {
  public func iterator() -> MinimalIterator<Element> {
    return base.iterator()
  }
}

extension ${Protocol} where Index : _MinimalIndex {
  public var startIndex: ${Index} {
    return base.startIndex
  }

  public var endIndex: ${Index} {
    return base.endIndex
  }

  public subscript(i: ${Index}) -> Element {
    get {
      _expectCompatibleIndices(self.startIndex.advancedBy(i.position), i)
      return base[i]
    }
    set {
      _expectCompatibleIndices(self.startIndex.advancedBy(i.position), i)
      base[i] = newValue
    }
  }
}

/// A minimal implementation of `RangeReplaceableCollection` with extra
/// checks.
public struct ${Self}<T> : RangeReplaceableCollection {
  /// Creates a collection with given contents, but a unique modification
  /// history.  No other instance has the same modification history.
  public init<S : Sequence where S.Iterator.Element == T>(
    elements: S,
    underestimatedLength: UnderestimatedLengthBehavior = .Value(0)
  ) {
    self.elements = Array(elements)

    self._collectionState = _CollectionState(
      newRootStateForLength: self.elements.length)

    switch underestimatedLength {
    case .Precise:
      _underestimatedLength = self.elements.length

    case .Half:
      _underestimatedLength = self.elements.length / 2

    case .Overestimate:
      _underestimatedLength = self.elements.length * 3 + 5

    case .Value(let length):
      _underestimatedLength = length
    }
  }

  public init() {
    _underestimatedLength = 0
    self.elements = []
    self._collectionState =
      _CollectionState(name: "\(self.dynamicType)", length: 0)
  }

  public init<
    S : Sequence where S.Iterator.Element == T
  >(_ elements: S) {
    _underestimatedLength = 0
    self.elements = Array(elements)
    self._collectionState =
      _CollectionState(newRootStateForLength: self.elements.length)
  }

  public func iterator() -> MinimalIterator<T> {
    return MinimalIterator(elements)
  }

  public var underestimatedLength: Int {
    return _underestimatedLength
  }

  public var startIndex: ${Index} {
    return ${Index}(
      collectionState: _collectionState,
      position: 0,
      startIndex: 0,
      endIndex: elements.endIndex)
  }

  public var endIndex: ${Index} {
    return ${Index}(
      collectionState: _collectionState,
      position: elements.endIndex,
      startIndex: 0,
      endIndex: elements.endIndex)
  }

  public subscript(i: ${Index}) -> T {
    get {
      _expectCompatibleIndices(self.startIndex.advancedBy(i.position), i)
      return elements[i.position]
    }
    set {
      _expectCompatibleIndices(self.startIndex.advancedBy(i.position), i)
      elements[i.position] = newValue
    }
  }

  public mutating func reserveCapacity(n: Int) {
    _willMutate(.ReserveCapacity(capacity: n))
    elements.reserveCapacity(n)
    reservedCapacity = Swift.max(reservedCapacity, n)
  }

  public mutating func append(x: T) {
    _willMutate(.Append)
    elements.append(x)
  }

  public mutating func appendContentsOf<
    S : Sequence where S.Iterator.Element == T
  >(newElements: S) {
    let oldLength = length
    elements.appendContentsOf(newElements)
    let newLength = length
    _willMutate(.AppendContentsOf(length: newLength - oldLength))
  }

  public mutating func replaceSubrange<
    C : Collection where C.Iterator.Element == T
  >(
    bounds: Range<${Index}>, with newElements: C
  ) {
    let oldLength = length
    elements.replaceSubrange(
      bounds.startIndex.position..<bounds.endIndex.position,
      with: newElements)
    let newLength = length
    _willMutate(.ReplaceSubrange(
      bounds: bounds.startIndex._offset..<bounds.endIndex._offset,
      replacementLength: bounds.length + newLength - oldLength))
  }

  public mutating func insert(newElement: T, at i: ${Index}) {
    _willMutate(.Insert(at: i._offset))
    elements.insert(newElement, at: i.position)
  }

  public mutating func insertContentsOf<
    S : Collection where S.Iterator.Element == T
  >(newElements: S, at i: ${Index}) {
    let oldLength = length
    elements.insertContentsOf(newElements, at: i.position)
    let newLength = length

    if newLength - oldLength != 0 {
      _willMutate(.InsertContentsOf(
        at: i._offset,
        length: newLength - oldLength))
    }
  }

  public mutating func removeAt(i: ${Index}) -> T {
    _willMutate(.RemoveAt(index: i._offset))
    return elements.removeAt(i.position)
  }

  public mutating func removeLast() -> T {
    _willMutate(.RemoveLast)
    return elements.removeLast()
  }

  public mutating func removeSubrange(bounds: Range<${Index}>) {
    if !bounds.isEmpty {
      _willMutate(.RemoveSubrange(
        bounds: bounds.startIndex._offset..<bounds.endIndex._offset))
    }
    elements.removeSubrange(
      bounds.startIndex.position..<bounds.endIndex.position
    )
  }

  public mutating func removeAll(keepingCapacity keepCapacity: Bool = false) {
    _willMutate(.RemoveAll(keepingCapacity: keepCapacity))
    // Ignore the value of `keepCapacity`.
    elements.removeAll(keepingCapacity: false)
  }

  internal mutating func _willMutate(operation: _CollectionOperation) {
    _collectionState = _CollectionStateTransition(
      previousState: _collectionState,
      operation: operation)._nextState
  }

  public var _underestimatedLength: Int
  public var reservedCapacity: Int = 0

  public var elements: [T]
  internal var _collectionState: _CollectionState
}

% end

/// A type that does not conform to any protocols.
///
/// This type can be used to check that generic functions don't rely on any
/// conformances.
public struct OpaqueValue<Underlying> {
  public var value: Underlying
  public var identity: Int

  public init(_ value: Underlying) {
    self.value = value
    self.identity = 0
  }

  public init(_ value: Underlying, identity: Int) {
    self.value = value
    self.identity = identity
  }
}

/// A type that conforms only to `Equatable`.
///
/// This type can be used to check that generic functions don't rely on any
/// other conformances.
public struct MinimalEquatableValue : Equatable {
  public static var timesEqualEqualWasCalled: Int = 0

  public var value: Int
  public var identity: Int

  public init(_ value: Int) {
    self.value = value
    self.identity = 0
  }

  public init(_ value: Int, identity: Int) {
    self.value = value
    self.identity = identity
  }
}
public func == (
  lhs: MinimalEquatableValue,
  rhs: MinimalEquatableValue
) -> Bool {
  MinimalEquatableValue.timesEqualEqualWasCalled += 1
  return lhs.value == rhs.value
}

% for kind in [ 'Value', 'Class' ]:
%   Self = 'MinimalHashable%s' % kind

/// A type that conforms only to `Equatable` and `Hashable`.
///
/// This type can be used to check that generic functions don't rely on any
/// other conformances.
public struct ${Self} : Equatable, Hashable {
  public static var timesEqualEqualWasCalled: Int = 0
  public static var timesHashValueWasCalled: Int = 0

  public var value: Int
  public var identity: Int

  public init(_ value: Int) {
    self.value = value
    self.identity = 0
  }

  public init(_ value: Int, identity: Int) {
    self.value = value
    self.identity = identity
  }

  public var hashValue: Int {
    ${Self}.timesHashValueWasCalled += 1
    return value.hashValue
  }
}

public func == (
  lhs: ${Self},
  rhs: ${Self}
) -> Bool {
  ${Self}.timesEqualEqualWasCalled += 1
  return lhs.value == rhs.value
}

% end

/// A type that conforms only to `Equatable` and `Comparable`.
///
/// This type can be used to check that generic functions don't rely on any
/// other conformances.
public struct MinimalComparableValue : Equatable, Comparable {
  public static var timesEqualEqualWasCalled = ResettableValue(0)
  public static var timesLessWasCalled = ResettableValue(0)

  public static var equalImpl =
    ResettableValue<(Int, Int) -> Bool>({ $0 == $1 })
  public static var lessImpl =
    ResettableValue<(Int, Int) -> Bool>({ $0 < $1 })

  public var value: Int
  public var identity: Int

  public init(_ value: Int) {
    self.value = value
    self.identity = 0
  }

  public init(_ value: Int, identity: Int) {
    self.value = value
    self.identity = identity
  }
}

public func == (
  lhs: MinimalComparableValue,
  rhs: MinimalComparableValue
) -> Bool {
  MinimalComparableValue.timesEqualEqualWasCalled.value += 1
  return MinimalComparableValue.equalImpl.value(lhs.value, rhs.value)
}

public func < (
  lhs: MinimalComparableValue,
  rhs: MinimalComparableValue
) -> Bool {
  MinimalComparableValue.timesLessWasCalled.value += 1
  return MinimalComparableValue.lessImpl.value(lhs.value, rhs.value)
}

/// A Sequence that uses as many default implementations as
/// `Sequence` can provide.
public struct DefaultedSequence<Element> : StrictSequence {
  public let base: MinimalSequence<Element>

  public init(base: MinimalSequence<Element>) {
    self.base = base
  }
}

% for traversal in [ 'Forward', 'Bidirectional', 'RandomAccess' ]:

/// A Collection that uses as many default implementations as
/// `Collection` can provide.
public struct Defaulted${traversal}Collection<Element>
  : Strict${traversal}Collection {

  public typealias Base = Minimal${traversal}Collection<Element>
  public typealias Iterator = MinimalIterator<Element>
  public typealias Index = Minimal${traversal}Index

  public let base: Base

  public init(base: Base) {
    self.base = base
  }

  public init(_ array: [Element]) {
    self.base = Base(elements: array)
  }

  public init(elements: [Element]) {
    self.base = Base(elements: elements)
  }
}

public struct Defaulted${traversal}MutableCollection<Element>
  : Strict${traversal}MutableCollection {

  public typealias Base = Minimal${traversal}MutableCollection<Element>
  public typealias Iterator = MinimalIterator<Element>
  public typealias Index = Minimal${traversal}Index

  public var base: Base

  public init(base: Base) {
    self.base = base
  }

  public init(_ array: [Element]) {
    self.base = Base(elements: array)
  }

  public init(elements: [Element]) {
    self.base = Base(elements: elements)
  }
}

public struct Defaulted${traversal}RangeReplaceableCollection<Element>
  : Strict${traversal}RangeReplaceableCollection {

  public typealias Base = Minimal${traversal}RangeReplaceableCollection<Element>
  public typealias Iterator = MinimalIterator<Element>
  public typealias Index = Minimal${traversal}Index

  public var base: Base

  public init() {
    base = Base()
  }

  public init(base: Base) {
    self.base = base
  }

  public init(_ array: [Element]) {
    self.base = Base(elements: array)
  }

  public init(elements: [Element]) {
    self.base = Base(elements: elements)
  }
}

public struct Defaulted${traversal}RangeReplaceableSlice<Element>
  : RangeReplaceableCollection {

  public typealias Self_ = Defaulted${traversal}RangeReplaceableSlice<Element>
  public typealias Base = Minimal${traversal}RangeReplaceableCollection<Element>
  public typealias Iterator = MinimalIterator<Element>
  public typealias Index = Minimal${traversal}Index

  public var base: Base
  public var startIndex: Index
  public var endIndex: Index

  public init() {
    expectSliceType(Self_.self)

    self.base = Base()
    self.startIndex = base.startIndex
    self.endIndex = base.endIndex
  }

  public init(base: Base) {
    self.base = base
    self.startIndex = base.startIndex
    self.endIndex = base.endIndex
  }

  public init(base: Base, bounds: Range<Index>) {
    self.base = base
    self.startIndex = bounds.startIndex
    self.endIndex = bounds.endIndex
  }

  public init(_ array: [Element]) {
    self = Defaulted${traversal}RangeReplaceableSlice(
      base: Base(elements: array))
  }

  public init(elements: [Element]) {
    self = Defaulted${traversal}RangeReplaceableSlice(
      base: Base(elements: elements))
  }

  public func iterator() -> MinimalIterator<Element> {
    return MinimalIterator(Array(self))
  }

  public subscript(index: Index) -> Element {
    Index._failEarlyRangeCheck(index, bounds: startIndex..<endIndex)
    return base[index]
  }

  public subscript(bounds: Range<Index>) -> Self_ {
    Index._failEarlyRangeCheck2(
      bounds.startIndex, rangeEnd: bounds.endIndex,
      boundsStart: startIndex, boundsEnd: endIndex)
    return Defaulted${traversal}RangeReplaceableSlice(
      base: base, bounds: bounds)
  }

  public mutating func replaceSubrange<
    C : Collection where C.Iterator.Element == Element
  >(
    bounds: Range<Index>,
    with newElements: C
  ) {
    let startOffset = startIndex.position
    let endOffset =
      endIndex.position
      - bounds.length
      + numericCast(newElements.length) as Int
    Index._failEarlyRangeCheck2(
      bounds.startIndex, rangeEnd: bounds.endIndex,
      boundsStart: startIndex, boundsEnd: endIndex)
    base.replaceSubrange(bounds, with: newElements)
    startIndex = base.startIndex.advancedBy(startOffset)
    endIndex = base.startIndex.advancedBy(endOffset)
  }
}

% end

// ${'Local Variables'}:
// eval: (read-only-mode 1)
// End:<|MERGE_RESOLUTION|>--- conflicted
+++ resolved
@@ -786,12 +786,8 @@
     var filter: String? = nil
     var args = [String]()
     var i = 0
-<<<<<<< HEAD
+    i += 1 // Skip the name of the executable.
     while i < Process.arguments.length {
-=======
-    i += 1 // Skip the name of the executable.
-    while i < Process.arguments.count {
->>>>>>> d56b8ba4
       let arg = Process.arguments[i]
       if arg == "--stdlib-unittest-in-process" {
         runTestsInProcess = true
@@ -1525,13 +1521,8 @@
   where Instances.Iterator.Element : ${protocol}
 >(
   instances: Instances,
-<<<<<<< HEAD
-  equalityOracle: (Instances.Index, Instances.Index)->Bool,
+  equalityOracle: (Instances.Index, Instances.Index) -> Bool,
   ${end}Index: Instances.Iterator.Element, ${TRACE}
-=======
-  equalityOracle: (Instances.Index, Instances.Index) -> Bool,
-  ${end}Index: Instances.Generator.Element, ${TRACE}
->>>>>>> d56b8ba4
 ) {
   checkEquatable(instances, oracle: equalityOracle, ${trace})
   for i in instances {
@@ -1742,17 +1733,10 @@
   Instances.Iterator.Element : ForwardIndex
 >(
   instances: Instances,
-<<<<<<< HEAD
-  equalityOracle: (Instances.Index, Instances.Index)->Bool,
+  equalityOracle: (Instances.Index, Instances.Index) -> Bool,
   limit: Instances.Iterator.Element,
   sign: Instances.Iterator.Element.Distance, // 1 or -1
   next: (Instances.Iterator.Element) -> Instances.Iterator.Element,
-=======
-  equalityOracle: (Instances.Index, Instances.Index) -> Bool,
-  limit: Instances.Generator.Element,
-  sign: Instances.Generator.Element.Distance, // 1 or -1
-  next: (Instances.Generator.Element) -> Instances.Generator.Element,
->>>>>>> d56b8ba4
   ${TRACE}
 ) {
   for i in instances {
@@ -1785,13 +1769,8 @@
   Instances.Iterator.Element : ForwardIndex
 >(
   instances: Instances,
-<<<<<<< HEAD
-  equalityOracle: (Instances.Index, Instances.Index)->Bool,
+  equalityOracle: (Instances.Index, Instances.Index) -> Bool,
   endIndex: Instances.Iterator.Element, ${TRACE}
-=======
-  equalityOracle: (Instances.Index, Instances.Index) -> Bool,
-  endIndex: Instances.Generator.Element, ${TRACE}
->>>>>>> d56b8ba4
 ) {
   typealias Index = Instances.Iterator.Element
   
@@ -1817,15 +1796,9 @@
   Instances.Iterator.Element : BidirectionalIndex
 >(
   instances: Instances,
-<<<<<<< HEAD
-  equalityOracle: (Instances.Index, Instances.Index)->Bool,
-  startIndex: Instances.Iterator.Element,
+  equalityOracle: (Instances.Index, Instances.Index) -> Bool,
+  startIndex: Instances.Iterator.Element, 
   endIndex: Instances.Iterator.Element,
-=======
-  equalityOracle: (Instances.Index, Instances.Index) -> Bool,
-  startIndex: Instances.Generator.Element, 
-  endIndex: Instances.Generator.Element,
->>>>>>> d56b8ba4
   ${TRACE}
 ) {
   typealias Index = Instances.Iterator.Element
@@ -1949,17 +1922,10 @@
 
   // Check that _initializeTo does the right thing if we can do so
   // without destroying the sequence.
-<<<<<<< HEAD
-  sequence._preprocessingPass { (sequence)->Void in 
+  sequence._preprocessingPass { (sequence) -> Void in 
     var length = 0
     for _ in sequence { length += 1 }
     let buf = UnsafeMutablePointer<S.Iterator.Element>(allocatingCapacity: length)
-=======
-  sequence._preprocessingPass { (sequence) -> Void in 
-    var count = 0
-    for _ in sequence { count += 1 }
-    let buf = UnsafeMutablePointer<S.Generator.Element>.alloc(count)
->>>>>>> d56b8ba4
     let end = sequence._initializeTo(buf)
     expectTrue(end == buf + length, "_initializeTo returned the wrong value")
     var j = expected.startIndex
@@ -2330,13 +2296,8 @@
   where
   Expected.Iterator.Element == Actual.Iterator.Element
 >(expected: Expected, _ actual: Actual, ${TRACE},
-<<<<<<< HEAD
-  sameValue: (Expected.Iterator.Element, Expected.Iterator.Element)->Bool) {
-
-=======
-  sameValue: (Expected.Generator.Element, Expected.Generator.Element) -> Bool) {
-  
->>>>>>> d56b8ba4
+  sameValue: (Expected.Iterator.Element, Expected.Iterator.Element) -> Bool) {
+
   if !expected.elementsEqual(actual, isEquivalent: sameValue) {
     expectationFailure("expected elements: \"\(expected)\"\n"
       + "actual: \"\(actual)\" (of type \(String(reflecting: actual.dynamicType)))",
